//! This module contains structs and helpers which are used by multiple subcommands related to
//! creating deploys.

use std::process;

use clap::{Arg, ArgGroup, ArgMatches, Command};

use casper_client::cli::{help, PaymentStrParams, SessionStrParams};

use crate::common;

/// This struct defines the order in which the args are shown for this subcommand's help message.
pub(super) enum DisplayOrder {
    ShowArgExamples,
    Verbose,
    NodeAddress,
    RpcId,
    SecretKey,
    Input,
    Output,
    Force,
    TransferAmount,
    TransferTargetAccount,
    TransferId,
    Timestamp,
    Ttl,
    ChainName,
    SessionCode,
    SessionArgSimple,
    SessionArgsComplex,
    SessionHash,
    SessionName,
    SessionPackageHash,
    SessionPackageName,
    SessionEntryPoint,
    SessionVersion,
    SessionTransfer,
    SessionAccount,
    StandardPayment,
    PaymentCode,
    PaymentArgSimple,
    PaymentArgsComplex,
    PaymentHash,
    PaymentName,
    PaymentPackageHash,
    PaymentPackageName,
    PaymentEntryPoint,
    PaymentVersion,
}

/// Handles providing the arg for and executing the show-arg-examples option.
pub(super) mod show_arg_examples {
    use super::*;

    pub(in crate::deploy) const ARG_NAME: &str = "show-arg-examples";
    const ARG_SHORT: char = 'e';
    const ARG_HELP: &str =
        "If passed, all other options are ignored and a set of examples of session-/payment-args \
        is printed";

    pub(in crate::deploy) fn arg() -> Arg<'static> {
        Arg::new(ARG_NAME)
            .long(ARG_NAME)
            .short(ARG_SHORT)
            .required(false)
            .help(ARG_HELP)
            .display_order(DisplayOrder::ShowArgExamples as usize)
    }

    pub(in crate::deploy) fn get(matches: &ArgMatches) -> bool {
        if !matches.is_present(ARG_NAME) {
            return false;
        }

        println!("Examples for passing values via --session-arg or --payment-arg:");
        println!("{}", help::supported_cl_type_examples());

        true
    }
}

pub(super) fn session_str_params(matches: &ArgMatches) -> SessionStrParams<'_> {
    let session_args_simple = arg_simple::session::get(matches);
    let session_args_complex = args_complex::session::get(matches);
    if is_session_transfer::get(matches) {
        return SessionStrParams::with_transfer(session_args_simple, session_args_complex);
    }
    if let Some(session_path) = session_path::get(matches) {
        return SessionStrParams::with_path(
            session_path,
            session_args_simple,
            session_args_complex,
        );
    }
    let session_entry_point = session_entry_point::get(matches);
    if let Some(session_hash) = session_hash::get(matches) {
        return SessionStrParams::with_hash(
            session_hash,
            session_entry_point,
            session_args_simple,
            session_args_complex,
        );
    }
    if let Some(session_name) = session_name::get(matches) {
        return SessionStrParams::with_name(
            session_name,
            session_entry_point,
            session_args_simple,
            session_args_complex,
        );
    }
    let session_version = session_version::get(matches);
    if let Some(session_package_hash) = session_package_hash::get(matches) {
        return SessionStrParams::with_package_hash(
            session_package_hash,
            session_version,
            session_entry_point,
            session_args_simple,
            session_args_complex,
        );
    }
    if let Some(session_package_name) = session_package_name::get(matches) {
        return SessionStrParams::with_package_name(
            session_package_name,
            session_version,
            session_entry_point,
            session_args_simple,
            session_args_complex,
        );
    }
    unreachable!("clap arg groups and parsing should prevent this")
}

pub(super) fn payment_str_params(matches: &ArgMatches) -> PaymentStrParams<'_> {
    if let Some(payment_amount) = standard_payment_amount::get(matches) {
        return PaymentStrParams::with_amount(payment_amount);
    }
    let payment_args_simple = arg_simple::payment::get(matches);
    let payment_args_complex = args_complex::payment::get(matches);
    if let Some(payment_path) = payment_path::get(matches) {
        return PaymentStrParams::with_path(
            payment_path,
            payment_args_simple,
            payment_args_complex,
        );
    }
    let payment_entry_point = payment_entry_point::get(matches);
    if let Some(payment_hash) = payment_hash::get(matches) {
        return PaymentStrParams::with_hash(
            payment_hash,
            payment_entry_point,
            payment_args_simple,
            payment_args_complex,
        );
    }
    if let Some(payment_name) = payment_name::get(matches) {
        return PaymentStrParams::with_name(
            payment_name,
            payment_entry_point,
            payment_args_simple,
            payment_args_complex,
        );
    }
    let payment_version = payment_version::get(matches);
    if let Some(payment_package_hash) = payment_package_hash::get(matches) {
        return PaymentStrParams::with_package_hash(
            payment_package_hash,
            payment_version,
            payment_entry_point,
            payment_args_simple,
            payment_args_complex,
        );
    }
    if let Some(payment_package_name) = payment_package_name::get(matches) {
        return PaymentStrParams::with_package_name(
            payment_package_name,
            payment_version,
            payment_entry_point,
            payment_args_simple,
            payment_args_complex,
        );
    }
    unreachable!("clap arg groups and parsing should prevent this")
}

/// Handles providing the arg for and retrieval of the timestamp.
pub(super) mod timestamp {
    use super::*;

    const ARG_NAME: &str = "timestamp";
    const ARG_VALUE_NAME: &str = "TIMESTAMP";
    const ARG_HELP: &str =
        "RFC3339-like formatted timestamp, e.g. '2018-02-16 00:31:37'. If not provided, the \
        current time will be used. Note that timestamp is UTC, not local. See \
        https://docs.rs/humantime/latest/humantime/fn.parse_rfc3339_weak.html for more \
        information.";

    pub(in crate::deploy) fn arg() -> Arg<'static> {
        Arg::new(ARG_NAME)
            .long(ARG_NAME)
            .required(false)
            .value_name(ARG_VALUE_NAME)
            .help(ARG_HELP)
            .display_order(DisplayOrder::Timestamp as usize)
    }

    pub(in crate::deploy) fn get(matches: &ArgMatches) -> &str {
        matches.value_of(ARG_NAME).unwrap_or_default()
    }
}

/// Handles providing the arg for and retrieval of the time to live.
pub(super) mod ttl {
    use super::*;

    const ARG_NAME: &str = "ttl";
    const ARG_VALUE_NAME: &str = "DURATION";
    const ARG_DEFAULT: &str = "30min";
    const ARG_HELP: &str =
        "Time that the deploy will remain valid for. A deploy can only be included in a block \
        between `timestamp` and `timestamp + ttl`. Input examples: '1hr 12min', '30min 50sec', \
        '1day'. For all options, see \
        https://docs.rs/humantime/latest/humantime/fn.parse_duration.html";

    pub(in crate::deploy) fn arg() -> Arg<'static> {
        Arg::new(ARG_NAME)
            .long(ARG_NAME)
            .required(false)
            .value_name(ARG_VALUE_NAME)
            .default_value(ARG_DEFAULT)
            .help(ARG_HELP)
            .display_order(DisplayOrder::Ttl as usize)
    }

    pub(in crate::deploy) fn get(matches: &ArgMatches) -> &str {
        matches.value_of(ARG_NAME).unwrap_or_default()
    }
}

/// Handles providing the arg for and retrieval of the chain name.
pub(super) mod chain_name {
    use super::*;

    const ARG_NAME: &str = "chain-name";
    const ARG_VALUE_NAME: &str = "NAME";
    const ARG_HELP: &str =
        "Name of the chain, to avoid the deploy from being accidentally or maliciously included in \
        a different chain";

    pub(in crate::deploy) fn arg() -> Arg<'static> {
        Arg::new(ARG_NAME)
            .long(ARG_NAME)
            .required_unless_present(show_arg_examples::ARG_NAME)
            .value_name(ARG_VALUE_NAME)
            .help(ARG_HELP)
            .display_order(DisplayOrder::ChainName as usize)
    }

    pub(in crate::deploy) fn get(matches: &ArgMatches) -> &str {
        matches
            .value_of(ARG_NAME)
            .unwrap_or_else(|| panic!("should have {} arg", ARG_NAME))
    }
}

/// Handles providing the arg for and retrieval of the session code bytes.
pub(super) mod session_path {
    use super::*;

    pub(super) const ARG_NAME: &str = "session-path";
    const ARG_SHORT: char = 's';
    const ARG_VALUE_NAME: &str = common::ARG_PATH;
    const ARG_HELP: &str = "Path to the compiled Wasm session code";

    pub(in crate::deploy) fn arg() -> Arg<'static> {
        Arg::new(ARG_NAME)
            .short(ARG_SHORT)
            .long(ARG_NAME)
            .required(false)
            .value_name(ARG_VALUE_NAME)
            .help(ARG_HELP)
            .display_order(DisplayOrder::SessionCode as usize)
    }

    pub(in crate::deploy) fn get(matches: &ArgMatches) -> Option<&str> {
        matches.value_of(ARG_NAME)
    }
}

/// Handles providing the arg for and retrieval of simple session and payment args.
pub(super) mod arg_simple {
    use super::*;
    use once_cell::sync::Lazy;

    const ARG_VALUE_NAME: &str = r#""NAME:TYPE='VALUE'" OR "NAME:TYPE=null""#;

    static ARG_HELP: Lazy<String> = Lazy::new(|| {
        format!(
            "For simple CLTypes, a named and typed arg which is passed to the Wasm code. To see \
            an example for each type, run '--{}'. This arg can be repeated to pass multiple named, \
            typed args, but can only be used for the following types: {}",
            super::show_arg_examples::ARG_NAME,
            help::supported_cl_type_list()
        )
    });

    pub(in crate::deploy) mod session {
        use super::*;

        pub const ARG_NAME: &str = "session-arg";
        const ARG_SHORT: char = 'a';

        pub fn arg() -> Arg<'static> {
            super::arg(ARG_NAME, DisplayOrder::SessionArgSimple as usize)
                .short(ARG_SHORT)
                .requires(super::session::ARG_NAME)
        }

        pub fn get(matches: &ArgMatches) -> Vec<&str> {
<<<<<<< HEAD
            #[allow(clippy::iter_overeager_cloned)]
            matches
                .values_of(ARG_NAME)
                .iter()
                .cloned()
                .flatten()
                .collect()
=======
            matches.values_of(ARG_NAME).into_iter().flatten().collect()
>>>>>>> 92101045
        }
    }

    pub(in crate::deploy) mod payment {
        use super::*;

        pub const ARG_NAME: &str = "payment-arg";

        pub fn arg() -> Arg<'static> {
            super::arg(ARG_NAME, DisplayOrder::PaymentArgSimple as usize)
                .requires(super::payment::ARG_NAME)
        }

        pub fn get(matches: &ArgMatches) -> Vec<&str> {
<<<<<<< HEAD
            #[allow(clippy::iter_overeager_cloned)]
            matches
                .values_of(ARG_NAME)
                .iter()
                .cloned()
                .flatten()
                .collect()
=======
            matches.values_of(ARG_NAME).into_iter().flatten().collect()
>>>>>>> 92101045
        }
    }

    fn arg(name: &'static str, order: usize) -> Arg<'static> {
        Arg::new(name)
            .long(name)
            .required(false)
            .multiple_occurrences(true)
            .value_name(ARG_VALUE_NAME)
            .help(ARG_HELP.as_str())
            .display_order(order)
    }
}

/// Handles providing the arg for and retrieval of complex session and payment args. These are read
/// in from a file.
pub(super) mod args_complex {
    use super::*;

    const ARG_VALUE_NAME: &str = common::ARG_PATH;
    const ARG_HELP: &str =
        "Path to file containing 'ToBytes'-encoded named and typed args for passing to the Wasm \
        code";

    pub(in crate::deploy) mod session {
        use super::*;

        pub const ARG_NAME: &str = "session-args-complex";

        pub fn arg() -> Arg<'static> {
            super::arg(ARG_NAME, DisplayOrder::SessionArgsComplex as usize)
                .requires(super::session::ARG_NAME)
        }

        pub fn get(matches: &ArgMatches) -> &str {
            matches.value_of(ARG_NAME).unwrap_or_default()
        }
    }

    pub(in crate::deploy) mod payment {
        use super::*;

        pub const ARG_NAME: &str = "payment-args-complex";

        pub fn arg() -> Arg<'static> {
            super::arg(ARG_NAME, DisplayOrder::PaymentArgsComplex as usize)
                .requires(super::payment::ARG_NAME)
        }

        pub fn get(matches: &ArgMatches) -> &str {
            matches.value_of(ARG_NAME).unwrap_or_default()
        }
    }

    fn arg(name: &'static str, order: usize) -> Arg<'static> {
        Arg::new(name)
            .long(name)
            .required(false)
            .value_name(ARG_VALUE_NAME)
            .help(ARG_HELP)
            .display_order(order)
    }
}

/// Handles providing the arg for and retrieval of the payment code bytes.
pub(super) mod payment_path {
    use super::*;

    pub(in crate::deploy) const ARG_NAME: &str = "payment-path";
    const ARG_VALUE_NAME: &str = common::ARG_PATH;
    const ARG_HELP: &str = "Path to the compiled Wasm payment code";

    pub(in crate::deploy) fn arg() -> Arg<'static> {
        Arg::new(ARG_NAME)
            .long(ARG_NAME)
            .required(false)
            .value_name(ARG_VALUE_NAME)
            .help(ARG_HELP)
            .display_order(DisplayOrder::PaymentCode as usize)
    }

    pub fn get(matches: &ArgMatches) -> Option<&str> {
        matches.value_of(ARG_NAME)
    }
}

/// Handles providing the arg for and retrieval of the payment-amount arg.
pub(super) mod standard_payment_amount {
    use super::*;

    pub(in crate::deploy) const ARG_NAME: &str = "payment-amount";
    const ARG_VALUE_NAME: &str = "AMOUNT";
    const ARG_SHORT: char = 'p';
    const ARG_HELP: &str =
        "If provided, uses the standard-payment system contract rather than custom payment Wasm. \
        The value is the 'amount' arg of the standard-payment contract. This arg is incompatible \
        with all other --payment-xxx args";

    pub(in crate::deploy) fn arg() -> Arg<'static> {
        Arg::new(ARG_NAME)
            .long(ARG_NAME)
            .short(ARG_SHORT)
            .required(false)
            .value_name(ARG_VALUE_NAME)
            .help(ARG_HELP)
            .display_order(DisplayOrder::StandardPayment as usize)
    }

    pub fn get(matches: &ArgMatches) -> Option<&str> {
        matches.value_of(ARG_NAME)
    }
}

pub(super) fn apply_common_creation_options(
    subcommand: Command<'static>,
    include_node_address: bool,
) -> Command<'static> {
    let mut subcommand = subcommand
        .next_line_help(true)
        .arg(show_arg_examples::arg());

    if include_node_address {
        subcommand = subcommand.arg(
            common::node_address::arg(DisplayOrder::NodeAddress as usize)
                .required_unless_present(show_arg_examples::ARG_NAME),
        );
    }

    subcommand = subcommand
        .arg(
            common::secret_key::arg(DisplayOrder::SecretKey as usize)
                .required_unless_present(show_arg_examples::ARG_NAME),
        )
        .arg(timestamp::arg())
        .arg(ttl::arg())
        .arg(chain_name::arg())
        .arg(common::session_account::arg(
            DisplayOrder::SessionAccount as usize,
        ));
    subcommand
}

pub(super) fn apply_common_session_options(subcommand: Command<'static>) -> Command<'static> {
    subcommand
        .arg(session_path::arg())
        .arg(session_package_hash::arg())
        .arg(session_package_name::arg())
        .arg(is_session_transfer::arg())
        .arg(session_hash::arg())
        .arg(session_name::arg())
        .arg(arg_simple::session::arg())
        .arg(args_complex::session::arg())
        // Group the session-arg args so only one style is used to ensure consistent ordering.
        .group(
            ArgGroup::new("session-args")
                .arg(arg_simple::session::ARG_NAME)
                .arg(args_complex::session::ARG_NAME)
                .required(false),
        )
        .arg(session_entry_point::arg())
        .arg(session_version::arg())
        .group(
            ArgGroup::new("session")
                .arg(session_path::ARG_NAME)
                .arg(session_package_hash::ARG_NAME)
                .arg(session_package_name::ARG_NAME)
                .arg(is_session_transfer::ARG_NAME)
                .arg(session_hash::ARG_NAME)
                .arg(session_name::ARG_NAME)
                .arg(show_arg_examples::ARG_NAME)
                .required(true),
        )
}

pub(crate) fn apply_common_payment_options(subcommand: Command<'static>) -> Command<'static> {
    subcommand
        .arg(standard_payment_amount::arg())
        .arg(payment_path::arg())
        .arg(payment_package_hash::arg())
        .arg(payment_package_name::arg())
        .arg(payment_hash::arg())
        .arg(payment_name::arg())
        .arg(arg_simple::payment::arg())
        .arg(args_complex::payment::arg())
        // Group the payment-arg args so only one style is used to ensure consistent ordering.
        .group(
            ArgGroup::new("payment-args")
                .arg(arg_simple::payment::ARG_NAME)
                .arg(args_complex::payment::ARG_NAME)
                .required(false),
        )
        .arg(payment_entry_point::arg())
        .arg(payment_version::arg())
        .group(
            ArgGroup::new("payment")
                .arg(standard_payment_amount::ARG_NAME)
                .arg(payment_path::ARG_NAME)
                .arg(payment_package_hash::ARG_NAME)
                .arg(payment_package_name::ARG_NAME)
                .arg(payment_hash::ARG_NAME)
                .arg(payment_name::ARG_NAME)
                .arg(show_arg_examples::ARG_NAME)
                .required(true),
        )
}

pub(super) fn show_arg_examples_and_exit_if_required(matches: &ArgMatches) {
    // If we printed the arg examples, exit the process.
    if show_arg_examples::get(matches) {
        process::exit(0);
    }
}

pub(super) mod output {
    use super::*;

    const ARG_NAME: &str = "output";
    const ARG_SHORT: char = 'o';
    const ARG_VALUE_NAME: &str = common::ARG_PATH;
    const ARG_HELP: &str =
        "Path to output deploy file. If omitted, defaults to stdout. If the file already exists, \
        the command will fail unless '--force' is also specified";

    pub fn arg() -> Arg<'static> {
        Arg::new(ARG_NAME)
            .required(false)
            .long(ARG_NAME)
            .short(ARG_SHORT)
            .value_name(ARG_VALUE_NAME)
            .help(ARG_HELP)
            .display_order(DisplayOrder::Output as usize)
    }

    pub fn get(matches: &ArgMatches) -> Option<&str> {
        matches.value_of(ARG_NAME)
    }
}

pub(super) mod input {
    use super::*;

    const ARG_NAME: &str = "input";
    const ARG_SHORT: char = 'i';
    const ARG_VALUE_NAME: &str = common::ARG_PATH;
    const ARG_HELP: &str = "Path to input deploy file";

    pub fn arg() -> Arg<'static> {
        Arg::new(ARG_NAME)
            .required(true)
            .long(ARG_NAME)
            .short(ARG_SHORT)
            .value_name(ARG_VALUE_NAME)
            .help(ARG_HELP)
            .display_order(DisplayOrder::Input as usize)
    }

    pub fn get(matches: &ArgMatches) -> &str {
        matches
            .value_of(ARG_NAME)
            .unwrap_or_else(|| panic!("should have {} arg", ARG_NAME))
    }
}

pub(super) mod session_hash {
    use super::*;

    pub const ARG_NAME: &str = "session-hash";
    const ARG_VALUE_NAME: &str = common::ARG_HEX_STRING;
    const ARG_HELP: &str = "Hex-encoded hash of the stored contract to be called as the session";

    pub fn arg() -> Arg<'static> {
        Arg::new(ARG_NAME)
            .long(ARG_NAME)
            .value_name(ARG_VALUE_NAME)
            .help(ARG_HELP)
            .required(false)
            .requires(session_entry_point::ARG_NAME)
            .display_order(DisplayOrder::SessionHash as usize)
    }

    pub fn get(matches: &ArgMatches) -> Option<&str> {
        matches.value_of(ARG_NAME)
    }
}

pub(super) mod session_name {
    use super::*;

    pub const ARG_NAME: &str = "session-name";
    const ARG_VALUE_NAME: &str = "NAME";
    const ARG_HELP: &str = "Name of the stored contract (associated with the executing account) to be called as the session";

    pub fn arg() -> Arg<'static> {
        Arg::new(ARG_NAME)
            .long(ARG_NAME)
            .value_name(ARG_VALUE_NAME)
            .help(ARG_HELP)
            .required(false)
            .requires(session_entry_point::ARG_NAME)
            .display_order(DisplayOrder::SessionName as usize)
    }

    pub fn get(matches: &ArgMatches) -> Option<&str> {
        matches.value_of(ARG_NAME)
    }
}

pub(super) mod is_session_transfer {
    use super::*;

    pub const ARG_NAME: &str = "is-session-transfer";
    const ARG_HELP: &str = "Use this flag if you want to make this a transfer.";

    pub fn arg() -> Arg<'static> {
        Arg::new(ARG_NAME)
            .long(ARG_NAME)
            .help(ARG_HELP)
            .required(false)
            .display_order(DisplayOrder::SessionTransfer as usize)
    }

    pub fn get(matches: &ArgMatches) -> bool {
        matches.is_present(ARG_NAME)
    }
}

pub(super) mod session_package_hash {
    use super::*;

    pub const ARG_NAME: &str = "session-package-hash";
    const ARG_VALUE_NAME: &str = common::ARG_HEX_STRING;
    const ARG_HELP: &str = "Hex-encoded hash of the stored package to be called as the session";

    pub fn arg() -> Arg<'static> {
        Arg::new(ARG_NAME)
            .long(ARG_NAME)
            .value_name(ARG_VALUE_NAME)
            .help(ARG_HELP)
            .required(false)
            .requires(session_entry_point::ARG_NAME)
            .display_order(DisplayOrder::SessionPackageHash as usize)
    }

    pub fn get(matches: &ArgMatches) -> Option<&str> {
        matches.value_of(ARG_NAME)
    }
}

pub(super) mod session_package_name {
    use super::*;

    pub const ARG_NAME: &str = "session-package-name";
    const ARG_VALUE_NAME: &str = "NAME";
    const ARG_HELP: &str = "Name of the stored package to be called as the session";

    pub fn arg() -> Arg<'static> {
        Arg::new(ARG_NAME)
            .long(ARG_NAME)
            .value_name(ARG_VALUE_NAME)
            .help(ARG_HELP)
            .required(false)
            .requires(session_entry_point::ARG_NAME)
            .display_order(DisplayOrder::SessionPackageName as usize)
    }

    pub fn get(matches: &ArgMatches) -> Option<&str> {
        matches.value_of(ARG_NAME)
    }
}

pub(super) mod session_entry_point {
    use super::*;

    pub const ARG_NAME: &str = "session-entry-point";
    const ARG_VALUE_NAME: &str = "NAME";
    const ARG_HELP: &str = "Name of the method that will be used when calling the session contract";

    pub fn arg() -> Arg<'static> {
        Arg::new(ARG_NAME)
            .long(ARG_NAME)
            .value_name(ARG_VALUE_NAME)
            .help(ARG_HELP)
            .required(false)
            .display_order(DisplayOrder::SessionEntryPoint as usize)
    }

    pub fn get(matches: &ArgMatches) -> &str {
        matches.value_of(ARG_NAME).unwrap_or_default()
    }
}

pub(super) mod session_version {
    use super::*;

    pub const ARG_NAME: &str = "session-version";
    const ARG_VALUE_NAME: &str = common::ARG_INTEGER;
    const ARG_HELP: &str = "Version of the called session contract. Latest will be used by default";

    pub fn arg() -> Arg<'static> {
        Arg::new(ARG_NAME)
            .long(ARG_NAME)
            .value_name(ARG_VALUE_NAME)
            .help(ARG_HELP)
            .required(false)
            .display_order(DisplayOrder::SessionVersion as usize)
    }

    pub fn get(matches: &ArgMatches) -> &str {
        matches.value_of(ARG_NAME).unwrap_or_default()
    }
}

pub(super) mod payment_hash {
    use super::*;

    pub const ARG_NAME: &str = "payment-hash";
    const ARG_VALUE_NAME: &str = common::ARG_HEX_STRING;
    const ARG_HELP: &str = "Hex-encoded hash of the stored contract to be called as the payment";

    pub fn arg() -> Arg<'static> {
        Arg::new(ARG_NAME)
            .long(ARG_NAME)
            .value_name(ARG_VALUE_NAME)
            .help(ARG_HELP)
            .required(false)
            .requires(payment_entry_point::ARG_NAME)
            .display_order(DisplayOrder::PaymentHash as usize)
    }

    pub fn get(matches: &ArgMatches) -> Option<&str> {
        matches.value_of(ARG_NAME)
    }
}

pub(super) mod payment_name {
    use super::*;

    pub const ARG_NAME: &str = "payment-name";
    const ARG_VALUE_NAME: &str = "NAME";
    const ARG_HELP: &str = "Name of the stored contract (associated with the executing account) \
    to be called as the payment";

    pub fn arg() -> Arg<'static> {
        Arg::new(ARG_NAME)
            .long(ARG_NAME)
            .value_name(ARG_VALUE_NAME)
            .help(ARG_HELP)
            .required(false)
            .requires(payment_entry_point::ARG_NAME)
            .display_order(DisplayOrder::PaymentName as usize)
    }

    pub fn get(matches: &ArgMatches) -> Option<&str> {
        matches.value_of(ARG_NAME)
    }
}

pub(super) mod payment_package_hash {
    use super::*;

    pub const ARG_NAME: &str = "payment-package-hash";
    const ARG_VALUE_NAME: &str = common::ARG_HEX_STRING;
    const ARG_HELP: &str = "Hex-encoded hash of the stored package to be called as the payment";

    pub fn arg() -> Arg<'static> {
        Arg::new(ARG_NAME)
            .long(ARG_NAME)
            .value_name(ARG_VALUE_NAME)
            .help(ARG_HELP)
            .required(false)
            .requires(payment_entry_point::ARG_NAME)
            .display_order(DisplayOrder::PaymentPackageHash as usize)
    }

    pub fn get(matches: &ArgMatches) -> Option<&str> {
        matches.value_of(ARG_NAME)
    }
}

pub(super) mod payment_package_name {
    use super::*;

    pub const ARG_NAME: &str = "payment-package-name";
    const ARG_VALUE_NAME: &str = "NAME";
    const ARG_HELP: &str = "Name of the stored package to be called as the payment";

    pub fn arg() -> Arg<'static> {
        Arg::new(ARG_NAME)
            .long(ARG_NAME)
            .value_name(ARG_VALUE_NAME)
            .help(ARG_HELP)
            .required(false)
            .requires(payment_entry_point::ARG_NAME)
            .display_order(DisplayOrder::PaymentPackageName as usize)
    }

    pub fn get(matches: &ArgMatches) -> Option<&str> {
        matches.value_of(ARG_NAME)
    }
}

pub(super) mod payment_entry_point {
    use super::*;

    pub const ARG_NAME: &str = "payment-entry-point";
    const ARG_VALUE_NAME: &str = "NAME";
    const ARG_HELP: &str = "Name of the method that will be used when calling the payment contract";

    pub fn arg() -> Arg<'static> {
        Arg::new(ARG_NAME)
            .long(ARG_NAME)
            .value_name(ARG_VALUE_NAME)
            .help(ARG_HELP)
            .required(false)
            .display_order(DisplayOrder::PaymentEntryPoint as usize)
    }

    pub fn get(matches: &ArgMatches) -> &str {
        matches.value_of(ARG_NAME).unwrap_or_default()
    }
}

pub(super) mod payment_version {
    use super::*;

    pub const ARG_NAME: &str = "payment-version";
    const ARG_VALUE_NAME: &str = common::ARG_INTEGER;
    const ARG_HELP: &str = "Version of the called payment contract. Latest will be used by default";

    pub fn arg() -> Arg<'static> {
        Arg::new(ARG_NAME)
            .long(ARG_NAME)
            .value_name(ARG_VALUE_NAME)
            .help(ARG_HELP)
            .required(false)
            .display_order(DisplayOrder::PaymentVersion as usize)
    }

    pub fn get(matches: &ArgMatches) -> &str {
        matches.value_of(ARG_NAME).unwrap_or_default()
    }
}<|MERGE_RESOLUTION|>--- conflicted
+++ resolved
@@ -317,17 +317,8 @@
         }
 
         pub fn get(matches: &ArgMatches) -> Vec<&str> {
-<<<<<<< HEAD
             #[allow(clippy::iter_overeager_cloned)]
-            matches
-                .values_of(ARG_NAME)
-                .iter()
-                .cloned()
-                .flatten()
-                .collect()
-=======
             matches.values_of(ARG_NAME).into_iter().flatten().collect()
->>>>>>> 92101045
         }
     }
 
@@ -342,17 +333,8 @@
         }
 
         pub fn get(matches: &ArgMatches) -> Vec<&str> {
-<<<<<<< HEAD
             #[allow(clippy::iter_overeager_cloned)]
-            matches
-                .values_of(ARG_NAME)
-                .iter()
-                .cloned()
-                .flatten()
-                .collect()
-=======
             matches.values_of(ARG_NAME).into_iter().flatten().collect()
->>>>>>> 92101045
         }
     }
 

--- conflicted
+++ resolved
@@ -1,41 +1 @@
-<<<<<<< HEAD
-use serde::{Deserialize, Serialize};
-
-use casper_types::{BlockHash, Deploy, ProtocolVersion};
-
-use crate::rpcs::common::BlockIdentifier;
-
-use crate::types::LegacyExecutionResult;
-
-pub(crate) const SPECULATIVE_EXEC_METHOD: &str = "speculative_exec";
-
-#[derive(Serialize, Deserialize, Debug)]
-#[serde(deny_unknown_fields)]
-pub(crate) struct SpeculativeExecParams {
-    block_identifier: Option<BlockIdentifier>,
-    deploy: Deploy,
-}
-
-impl SpeculativeExecParams {
-    pub(crate) fn new(block_identifier: Option<BlockIdentifier>, deploy: Deploy) -> Self {
-        SpeculativeExecParams {
-            block_identifier,
-            deploy,
-        }
-    }
-}
-
-/// The `result` field of a successful JSON-RPC response to a `speculative_exec` request.
-#[derive(Serialize, Deserialize, Debug, Clone)]
-#[serde(deny_unknown_fields)]
-pub struct SpeculativeExecResult {
-    /// The JSON-RPC server version.
-    pub api_version: ProtocolVersion,
-    /// Hash of the block on top of which the deploy was executed.
-    pub block_hash: BlockHash,
-    /// Result of the execution.
-    pub execution_result: LegacyExecutionResult,
-}
-=======
-pub(crate) const SPECULATIVE_EXEC_METHOD: &str = "speculative_exec";
->>>>>>> 8e5e6a8b
+pub(crate) const SPECULATIVE_EXEC_METHOD: &str = "speculative_exec";
--- conflicted
+++ resolved
@@ -124,11 +124,7 @@
 /// `force` is true, and a file exists at `maybe_output_path`, it will be overwritten.  If `force`
 /// is false and a file exists at `maybe_output_path`, [`Error::FileAlreadyExists`] is returned
 /// and the file will not be written.
-<<<<<<< HEAD
-/// With sdk feature file is not written
-=======
 /// Without the std-fs-io feature the file is not written
->>>>>>> cb505c79
 /// Returns the Deploy
 pub fn make_deploy(
     #[allow(unused_variables)] maybe_output_path: &str,
@@ -154,12 +150,7 @@
 /// `force` is true, and a file exists at `maybe_output_path`, it will be overwritten.  If `force`
 /// is false and a file exists at `maybe_output_path`, [`Error::FileAlreadyExists`] is returned
 /// and the file will not be written.
-<<<<<<< HEAD
-/// Method not available with the sdk feature, use deploy.sign() directly
-#[cfg(not(any(feature = "sdk")))]
-=======
 #[cfg(feature = "std-fs-io")]
->>>>>>> cb505c79
 pub fn sign_deploy_file(
     input_path: &str,
     secret_key_path: &str,
@@ -304,11 +295,7 @@
 /// `force` is true, and a file exists at `maybe_output_path`, it will be overwritten.  If `force`
 /// is false and a file exists at `maybe_output_path`, [`Error::FileAlreadyExists`] is returned
 /// and the file will not be written.
-<<<<<<< HEAD
-/// With sdk feature file is not written
-=======
 /// Without the std-fs-io feature, the file is not written
->>>>>>> cb505c79
 /// Returns the Deploy
 pub fn make_transfer(
     #[allow(unused_variables)] maybe_output_path: &str,

//! An API suitable for use by a CLI binary.
//!
//! It provides functions and types largely based around strings and integers, as would be expected
//! to be input by a CLI user.  The functions then parse these inputs into the expected Rust types
//! and pass them through to the equivalent API functions defined in the root of the library.
//!
//! # Common Parameters
//!
//! Many of the functions have similar parameters.  Descriptions for these common ones follow:
//!
//! * `maybe_rpc_id` - The JSON-RPC identifier, applied to the request and returned in the response.
//!   If it can be parsed as an `i64` it will be used as a JSON integer. If empty, a random `i64`
//!   will be assigned.  Otherwise the provided string will be used verbatim.
//! * `node_address` - The hostname or IP and port of the server, e.g. `http://127.0.0.1:7777`.
//! * `verbosity_level` - When `1`, the JSON-RPC request will be printed to `stdout` with long
//!   string fields (e.g. hex-formatted raw Wasm bytes) shortened to a string indicating the char
//!   count of the field.  When `verbosity_level` is greater than `1`, the request will be printed
//!   to `stdout` with no abbreviation of long fields.  When `verbosity_level` is `0`, the request
//!   will not be printed to `stdout`.
//! * `maybe_block_id` - Must be a hex-encoded, 32-byte hash digest or a `u64` representing the
//!   [`Block`] height or empty.  If empty, the latest `Block` known on the server will be used.

/// Deploy module.
pub mod deploy;
mod deploy_str_params;
mod dictionary_item_str_params;
mod error;
mod json_args;
mod parse;
mod payment_str_params;
mod session_str_params;
mod simple_args;
#[cfg(feature = "sdk")]
pub use parse::purse_identifier as parse_purse_identifier;
#[cfg(feature = "sdk")]
pub use simple_args::insert_arg;

#[cfg(test)]
mod tests;

use serde::Serialize;

#[cfg(doc)]
use casper_types::{account::AccountHash, Key};
<<<<<<< HEAD
use casper_types::{crypto, AsymmetricType, Deploy, Digest, PublicKey, URef};
=======
use casper_types::{Digest, URef};
>>>>>>> d8e88d69

use crate::{
    rpcs::{
        results::{
            GetAccountResult, GetAuctionInfoResult, GetBalanceResult, GetBlockResult,
            GetBlockTransfersResult, GetChainspecResult, GetDeployResult, GetDictionaryItemResult,
            GetEraInfoResult, GetEraSummaryResult, GetNodeStatusResult, GetPeersResult,
            GetStateRootHashResult, GetValidatorChangesResult, ListRpcsResult, PutDeployResult,
            QueryBalanceResult, QueryGlobalStateResult, SpeculativeExecResult,
        },
        DictionaryItemIdentifier,
    },
    SuccessResponse,
};
#[cfg(doc)]
use crate::{Account, Block, Deploy, Error, StoredValue, Transfer};
#[cfg(doc)]
use casper_types::PublicKey;
pub use deploy_str_params::DeployStrParams;
pub use dictionary_item_str_params::DictionaryItemStrParams;
pub use error::CliError;
pub use json_args::JsonArg;
pub use json_args::{
    help as json_args_help, Error as JsonArgsError, ErrorDetails as JsonArgsErrorDetails,
};
pub use payment_str_params::PaymentStrParams;
pub use session_str_params::SessionStrParams;
pub use simple_args::help as simple_args_help;

/// Creates a [`Deploy`] and sends it to the network for execution.
///
/// For details of the parameters, see [the module docs](crate::cli#common-parameters) or the docs
/// of the individual parameter types.
pub async fn put_deploy(
    maybe_rpc_id: &str,
    node_address: &str,
    verbosity_level: u64,
    deploy_params: DeployStrParams<'_>,
    session_params: SessionStrParams<'_>,
    payment_params: PaymentStrParams<'_>,
) -> Result<SuccessResponse<PutDeployResult>, CliError> {
    let rpc_id = parse::rpc_id(maybe_rpc_id);
    let verbosity = parse::verbosity(verbosity_level);
    let deploy =
        deploy::with_payment_and_session(deploy_params, payment_params, session_params, false)?;
    crate::put_deploy(rpc_id, node_address, verbosity, deploy)
        .await
        .map_err(CliError::from)
}

/// Creates a [`Deploy`] and sends it to the specified node for speculative execution.
///
/// For details of the parameters, see [the module docs](crate::cli#common-parameters) or the docs
/// of the individual parameter types.
pub async fn speculative_put_deploy(
    maybe_block_id: &str,
    maybe_rpc_id: &str,
    node_address: &str,
    verbosity_level: u64,
    deploy_params: DeployStrParams<'_>,
    session_params: SessionStrParams<'_>,
    payment_params: PaymentStrParams<'_>,
) -> Result<SuccessResponse<SpeculativeExecResult>, CliError> {
    let rpc_id = parse::rpc_id(maybe_rpc_id);
    let verbosity = parse::verbosity(verbosity_level);
    let deploy =
        deploy::with_payment_and_session(deploy_params, payment_params, session_params, false)?;
    let speculative_exec = parse::block_identifier(maybe_block_id)?;
    crate::speculative_exec(rpc_id, node_address, speculative_exec, verbosity, deploy)
        .await
        .map_err(CliError::from)
}
/// Creates a [`Deploy`] and outputs it to a file or stdout.
///
/// As a file, the `Deploy` can subsequently be signed by other parties using [`sign_deploy_file`]
/// and then sent to the network for execution using [`send_deploy_file`].
///
/// `maybe_output_path` specifies the output file path, or if empty, will print it to `stdout`.  If
/// `force` is true, and a file exists at `maybe_output_path`, it will be overwritten.  If `force`
/// is false and a file exists at `maybe_output_path`, [`Error::FileAlreadyExists`] is returned
/// and the file will not be written.
pub fn make_deploy(
    #[allow(unused_variables)] maybe_output_path: &str,
    deploy_params: DeployStrParams<'_>,
    session_params: SessionStrParams<'_>,
    payment_params: PaymentStrParams<'_>,
    #[allow(unused_variables)] force: bool,
) -> Result<Deploy, CliError> {
    let deploy =
        deploy::with_payment_and_session(deploy_params, payment_params, session_params, true)?;
    #[cfg(not(any(feature = "sdk")))]
    {
        let output = parse::output_kind(maybe_output_path, force);
        let _ = crate::output_deploy(output, &deploy).map_err(CliError::from);
    }
    Ok(deploy)
}

/// Reads a previously-saved [`Deploy`] from a file, cryptographically signs it, and outputs it to a
/// file or stdout.
///
/// `maybe_output_path` specifies the output file path, or if empty, will print it to `stdout`.  If
/// `force` is true, and a file exists at `maybe_output_path`, it will be overwritten.  If `force`
/// is false and a file exists at `maybe_output_path`, [`Error::FileAlreadyExists`] is returned
/// and the file will not be written.
#[cfg(not(any(feature = "sdk")))]
pub fn sign_deploy_file(
    input_path: &str,
    secret_key_path: &str,
    maybe_output_path: &str,
    force: bool,
) -> Result<(), CliError> {
    let secret_key = parse::secret_key_from_file(secret_key_path)?;
    let output = parse::output_kind(maybe_output_path, force);
    crate::sign_deploy_file(input_path, &secret_key, output).map_err(CliError::from)
}

/// Reads a previously-saved [`Deploy`] from a file and sends it to the network for execution.
///
/// For details of the parameters, see [the module docs](crate::cli#common-parameters).
pub async fn send_deploy_file(
    maybe_rpc_id: &str,
    node_address: &str,
    verbosity_level: u64,
    input_path: &str,
) -> Result<SuccessResponse<PutDeployResult>, CliError> {
    let rpc_id = parse::rpc_id(maybe_rpc_id);
    let verbosity = parse::verbosity(verbosity_level);
    let deploy = crate::read_deploy_file(input_path)?;
    crate::put_deploy(rpc_id, node_address, verbosity, deploy)
        .await
        .map_err(CliError::from)
}

/// Reads a previously-saved [`Deploy`] from a file and sends it to the specified node for
/// speculative execution.
/// For details of the parameters, see [the module docs](crate::cli#common-parameters).
pub async fn speculative_send_deploy_file(
    maybe_block_id: &str,
    maybe_rpc_id: &str,
    node_address: &str,
    verbosity_level: u64,
    input_path: &str,
) -> Result<SuccessResponse<SpeculativeExecResult>, CliError> {
    let rpc_id = parse::rpc_id(maybe_rpc_id);
    let speculative_exec = parse::block_identifier(maybe_block_id)?;
    let verbosity = parse::verbosity(verbosity_level);
    let deploy = crate::read_deploy_file(input_path)?;
    crate::speculative_exec(rpc_id, node_address, speculative_exec, verbosity, deploy)
        .await
        .map_err(CliError::from)
}

/// Transfers funds between purses.
///
/// * `amount` is a string to be parsed as a `U512` specifying the amount to be transferred.
/// * `target_account` is the [`AccountHash`], [`URef`] or [`PublicKey`] of the account to which the
///   funds will be transferred, formatted as a hex-encoded string.  The account's main purse will
///   receive the funds.
/// * `transfer_id` is a string to be parsed as a `u64` representing a user-defined identifier which
///   will be permanently associated with the transfer.
///
/// For details of other parameters, see [the module docs](crate::cli#common-parameters).
#[allow(clippy::too_many_arguments)]
pub async fn transfer(
    maybe_rpc_id: &str,
    node_address: &str,
    verbosity_level: u64,
    amount: &str,
    target_account: &str,
    transfer_id: &str,
    deploy_params: DeployStrParams<'_>,
    payment_params: PaymentStrParams<'_>,
) -> Result<SuccessResponse<PutDeployResult>, CliError> {
    let rpc_id = parse::rpc_id(maybe_rpc_id);
    let verbosity = parse::verbosity(verbosity_level);
    let deploy = deploy::new_transfer(
        amount,
        None,
        target_account,
        transfer_id,
        deploy_params,
        payment_params,
        false,
    )?;
    crate::put_deploy(rpc_id, node_address, verbosity, deploy)
        .await
        .map_err(CliError::from)
}

/// Creates a [`Deploy`] to transfer funds between purses, and sends it to the specified node for
/// speculative execution.
///
/// * `amount` is a string to be parsed as a `U512` specifying the amount to be transferred.
/// * `target_account` is the [`AccountHash`], [`URef`] or [`PublicKey`] of the account to which the
///   funds will be transferred, formatted as a hex-encoded string.  The account's main purse will
///   receive the funds.
/// * `transfer_id` is a string to be parsed as a `u64` representing a user-defined identifier which
///   will be permanently associated with the transfer.
///
/// For details of other parameters, see [the module docs](crate::cli#common-parameters).
#[allow(clippy::too_many_arguments)]
pub async fn speculative_transfer(
    maybe_block_id: &str,
    maybe_rpc_id: &str,
    node_address: &str,
    verbosity_level: u64,
    amount: &str,
    target_account: &str,
    transfer_id: &str,
    deploy_params: DeployStrParams<'_>,
    payment_params: PaymentStrParams<'_>,
) -> Result<SuccessResponse<SpeculativeExecResult>, CliError> {
    let rpc_id = parse::rpc_id(maybe_rpc_id);
    let verbosity = parse::verbosity(verbosity_level);
    let deploy = deploy::new_transfer(
        amount,
        None,
        target_account,
        transfer_id,
        deploy_params,
        payment_params,
        false,
    )?;
    let speculative_exec = parse::block_identifier(maybe_block_id)?;
    crate::speculative_exec(rpc_id, node_address, speculative_exec, verbosity, deploy)
        .await
        .map_err(CliError::from)
}

/// Creates a transfer [`Deploy`] and outputs it to a file or stdout.
///
/// As a file, the `Deploy` can subsequently be signed by other parties using [`sign_deploy_file`]
/// and then sent to the network for execution using [`send_deploy_file`].
///
/// `maybe_output_path` specifies the output file path, or if empty, will print it to `stdout`.  If
/// `force` is true, and a file exists at `maybe_output_path`, it will be overwritten.  If `force`
/// is false and a file exists at `maybe_output_path`, [`Error::FileAlreadyExists`] is returned
/// and the file will not be written.
pub fn make_transfer(
    #[allow(unused_variables)] maybe_output_path: &str,
    amount: &str,
    target_account: &str,
    transfer_id: &str,
    deploy_params: DeployStrParams<'_>,
    payment_params: PaymentStrParams<'_>,
    #[allow(unused_variables)] force: bool,
) -> Result<Deploy, CliError> {
    let deploy = deploy::new_transfer(
        amount,
        None,
        target_account,
        transfer_id,
        deploy_params,
        payment_params,
        true,
    )?;
    #[cfg(not(any(feature = "sdk")))]
    {
        let output = parse::output_kind(maybe_output_path, force);
        let _ = crate::output_deploy(output, &deploy).map_err(CliError::from);
    }
    Ok(deploy)
}

/// Retrieves a [`Deploy`] from the network.
///
/// `deploy_hash` must be a hex-encoded, 32-byte hash digest.  For details of the other parameters,
/// see [the module docs](crate::cli#common-parameters).
pub async fn get_deploy(
    maybe_rpc_id: &str,
    node_address: &str,
    verbosity_level: u64,
    deploy_hash: &str,
    finalized_approvals: bool,
) -> Result<SuccessResponse<GetDeployResult>, CliError> {
    let rpc_id = parse::rpc_id(maybe_rpc_id);
    let verbosity = parse::verbosity(verbosity_level);
    let deploy_hash = parse::deploy_hash(deploy_hash)?;
    crate::get_deploy(
        rpc_id,
        node_address,
        verbosity,
        deploy_hash,
        finalized_approvals,
    )
    .await
    .map_err(CliError::from)
}

/// Retrieves a [`Block`] from the network.
///
/// For details of the parameters, see [the module docs](crate::cli#common-parameters).
pub async fn get_block(
    maybe_rpc_id: &str,
    node_address: &str,
    verbosity_level: u64,
    maybe_block_id: &str,
) -> Result<SuccessResponse<GetBlockResult>, CliError> {
    let rpc_id = parse::rpc_id(maybe_rpc_id);
    let verbosity = parse::verbosity(verbosity_level);
    let maybe_block_id = parse::block_identifier(maybe_block_id)?;
    crate::get_block(rpc_id, node_address, verbosity, maybe_block_id)
        .await
        .map_err(CliError::from)
}

/// Retrieves all [`Transfer`] items for a [`Block`] from the network.
///
/// For details of the parameters, see [the module docs](crate::cli#common-parameters).
pub async fn get_block_transfers(
    maybe_rpc_id: &str,
    node_address: &str,
    verbosity_level: u64,
    maybe_block_id: &str,
) -> Result<SuccessResponse<GetBlockTransfersResult>, CliError> {
    let rpc_id = parse::rpc_id(maybe_rpc_id);
    let verbosity = parse::verbosity(verbosity_level);
    let maybe_block_id = parse::block_identifier(maybe_block_id)?;
    crate::get_block_transfers(rpc_id, node_address, verbosity, maybe_block_id)
        .await
        .map_err(CliError::from)
}

/// Retrieves a state root hash at a given [`Block`].
///
/// For details of the parameters, see [the module docs](crate::cli#common-parameters).
pub async fn get_state_root_hash(
    maybe_rpc_id: &str,
    node_address: &str,
    verbosity_level: u64,
    maybe_block_id: &str,
) -> Result<SuccessResponse<GetStateRootHashResult>, CliError> {
    let rpc_id = parse::rpc_id(maybe_rpc_id);
    let verbosity = parse::verbosity(verbosity_level);
    let maybe_block_id = parse::block_identifier(maybe_block_id)?;
    crate::get_state_root_hash(rpc_id, node_address, verbosity, maybe_block_id)
        .await
        .map_err(CliError::from)
}

/// Retrieves era information from the network at a given [`Block`].
///
/// For details of the parameters, see [the module docs](crate::cli#common-parameters).
pub async fn get_era_summary(
    maybe_rpc_id: &str,
    node_address: &str,
    verbosity_level: u64,
    maybe_block_id: &str,
) -> Result<SuccessResponse<GetEraSummaryResult>, CliError> {
    let rpc_id = parse::rpc_id(maybe_rpc_id);
    let verbosity = parse::verbosity(verbosity_level);
    let maybe_block_id = parse::block_identifier(maybe_block_id)?;
    crate::get_era_summary(rpc_id, node_address, verbosity, maybe_block_id)
        .await
        .map_err(CliError::from)
}

/// Retrieves a [`StoredValue`] from global state.
///
/// `maybe_block_id` or `maybe_state_root_hash` identify the global state root hash to be used for
/// the query.  Exactly one of these args should be an empty string.
///
/// `key` must be a formatted [`PublicKey`] or [`Key`].  `path` is comprised of components starting
/// from the `key`, separated by `/`s.  It may be empty.
///
/// For details of other parameters, see [the module docs](crate::cli#common-parameters).
pub async fn query_global_state(
    maybe_rpc_id: &str,
    node_address: &str,
    verbosity_level: u64,
    maybe_block_id: &str,
    maybe_state_root_hash: &str,
    key: &str,
    path: &str,
) -> Result<SuccessResponse<QueryGlobalStateResult>, CliError> {
    let rpc_id = parse::rpc_id(maybe_rpc_id);
    let verbosity = parse::verbosity(verbosity_level);
    let global_state_identifier =
        parse::global_state_identifier(maybe_block_id, maybe_state_root_hash)?
            .ok_or(CliError::FailedToParseStateIdentifier)?;
    let key = parse::key_for_query(key)?;
    let path = if path.is_empty() {
        vec![]
    } else {
        path.split('/').map(ToString::to_string).collect()
    };

    crate::query_global_state(
        rpc_id,
        node_address,
        verbosity,
        global_state_identifier,
        key,
        path,
    )
    .await
    .map_err(CliError::from)
}

/// Retrieves a purse's balance from global state.
///
/// `maybe_block_id` or `maybe_state_root_hash` identify the global state root hash to be used for
/// the query.  If both are empty, the latest block is used.
///
/// `purse_id` can be a properly-formatted public key, account hash or URef.
///
/// For details of other parameters, see [the module docs](crate::cli#common-parameters).
pub async fn query_balance(
    maybe_rpc_id: &str,
    node_address: &str,
    verbosity_level: u64,
    maybe_block_id: &str,
    maybe_state_root_hash: &str,
    purse_id: &str,
) -> Result<SuccessResponse<QueryBalanceResult>, CliError> {
    let rpc_id = parse::rpc_id(maybe_rpc_id);
    let verbosity = parse::verbosity(verbosity_level);
    let maybe_global_state_identifier =
        parse::global_state_identifier(maybe_block_id, maybe_state_root_hash)?;
    let purse_identifier = parse::purse_identifier(purse_id)?;

    crate::query_balance(
        rpc_id,
        node_address,
        verbosity,
        maybe_global_state_identifier,
        purse_identifier,
    )
    .await
    .map_err(CliError::from)
}

/// Retrieves a [`StoredValue`] from a dictionary at a given state root hash.
///
/// `state_root_hash` must be a hex-encoded, 32-byte hash digest.
///
/// `dictionary_item_str_params` contains dictionary item identifier options for this query.  See
/// [`DictionaryItemStrParams`] for more details.
///
/// For details of other parameters, see [the module docs](crate::cli#common-parameters).
pub async fn get_dictionary_item(
    maybe_rpc_id: &str,
    node_address: &str,
    verbosity_level: u64,
    state_root_hash: &str,
    dictionary_item_str_params: DictionaryItemStrParams<'_>,
) -> Result<SuccessResponse<GetDictionaryItemResult>, CliError> {
    let rpc_id = parse::rpc_id(maybe_rpc_id);
    let verbosity = parse::verbosity(verbosity_level);
    let state_root_hash =
        Digest::from_hex(state_root_hash).map_err(|error| CliError::FailedToParseDigest {
            context: "state root hash in get_dictionary_item",
            error,
        })?;
    let dictionary_item_identifier =
        DictionaryItemIdentifier::try_from(dictionary_item_str_params)?;

    crate::get_dictionary_item(
        rpc_id,
        node_address,
        verbosity,
        state_root_hash,
        dictionary_item_identifier,
    )
    .await
    .map_err(CliError::from)
}

/// Retrieves a purse's balance at a given state root hash.
///
/// `state_root_hash` must be a hex-encoded, 32-byte hash digest.
///
/// `purse` is a URef, formatted as e.g.
/// ```text
/// uref-0102030405060708090a0b0c0d0e0f101112131415161718191a1b1c1d1e1f20-007
/// ```
///
/// For details of other parameters, see [the module docs](crate::cli#common-parameters).
pub async fn get_balance(
    maybe_rpc_id: &str,
    node_address: &str,
    verbosity_level: u64,
    state_root_hash: &str,
    purse: &str,
) -> Result<SuccessResponse<GetBalanceResult>, CliError> {
    let rpc_id = parse::rpc_id(maybe_rpc_id);
    let verbosity = parse::verbosity(verbosity_level);
    let state_root_hash =
        Digest::from_hex(state_root_hash).map_err(|error| CliError::FailedToParseDigest {
            context: "state root hash in get_balance",
            error,
        })?;
    let purse = URef::from_formatted_str(purse).map_err(|error| CliError::FailedToParseURef {
        context: "purse in get_balance",
        error,
    })?;

    crate::get_balance(rpc_id, node_address, verbosity, state_root_hash, purse)
        .await
        .map_err(CliError::from)
}

/// Retrieves an [`Account`] at a given [`Block`].
///
/// `public_key` is the public key as a formatted string associated with the `Account`.
///
/// For details of other parameters, see [the module docs](crate::cli#common-parameters).
pub async fn get_account(
    maybe_rpc_id: &str,
    node_address: &str,
    verbosity_level: u64,
    maybe_block_id: &str,
    account_identifier: &str,
) -> Result<SuccessResponse<GetAccountResult>, CliError> {
    let rpc_id = parse::rpc_id(maybe_rpc_id);
    let verbosity = parse::verbosity(verbosity_level);
    let maybe_block_id = parse::block_identifier(maybe_block_id)?;
    let account_identifier = parse::account_identifier(account_identifier)?;

    crate::get_account(
        rpc_id,
        node_address,
        verbosity,
        maybe_block_id,
        account_identifier,
    )
    .await
    .map_err(CliError::from)
}

/// Retrieves the bids and validators at a given [`Block`].
///
/// For details of the parameters, see [the module docs](crate::cli#common-parameters).
pub async fn get_auction_info(
    maybe_rpc_id: &str,
    node_address: &str,
    verbosity_level: u64,
    maybe_block_id: &str,
) -> Result<SuccessResponse<GetAuctionInfoResult>, CliError> {
    let rpc_id = parse::rpc_id(maybe_rpc_id);
    let verbosity = parse::verbosity(verbosity_level);
    let maybe_block_id = parse::block_identifier(maybe_block_id)?;
    crate::get_auction_info(rpc_id, node_address, verbosity, maybe_block_id)
        .await
        .map_err(CliError::from)
}

/// Retrieves the status changes of the active validators on the network.
///
/// For details of the parameters, see [the module docs](crate::cli#common-parameters).
pub async fn get_validator_changes(
    maybe_rpc_id: &str,
    node_address: &str,
    verbosity_level: u64,
) -> Result<SuccessResponse<GetValidatorChangesResult>, CliError> {
    let rpc_id = parse::rpc_id(maybe_rpc_id);
    let verbosity = parse::verbosity(verbosity_level);
    crate::get_validator_changes(rpc_id, node_address, verbosity)
        .await
        .map_err(CliError::from)
}

/// Retrieves the IDs and addresses of the specified node's peers.
///
/// For details of the parameters, see [the module docs](crate::cli#common-parameters).
pub async fn get_peers(
    maybe_rpc_id: &str,
    node_address: &str,
    verbosity_level: u64,
) -> Result<SuccessResponse<GetPeersResult>, CliError> {
    let rpc_id = parse::rpc_id(maybe_rpc_id);
    let verbosity = parse::verbosity(verbosity_level);
    crate::get_peers(rpc_id, node_address, verbosity)
        .await
        .map_err(CliError::from)
}

/// Retrieves the status of the specified node.
///
/// For details of the parameters, see [the module docs](crate::cli#common-parameters).
pub async fn get_node_status(
    maybe_rpc_id: &str,
    node_address: &str,
    verbosity_level: u64,
) -> Result<SuccessResponse<GetNodeStatusResult>, CliError> {
    let rpc_id = parse::rpc_id(maybe_rpc_id);
    let verbosity = parse::verbosity(verbosity_level);
    crate::get_node_status(rpc_id, node_address, verbosity)
        .await
        .map_err(CliError::from)
}

/// Retrieves the Chainspec of the network.
///
/// For details of the parameters, see [the module docs](crate::cli#common-parameters).
pub async fn get_chainspec(
    maybe_rpc_id: &str,
    node_address: &str,
    verbosity_level: u64,
) -> Result<SuccessResponse<GetChainspecResult>, CliError> {
    let rpc_id = parse::rpc_id(maybe_rpc_id);
    let verbosity = parse::verbosity(verbosity_level);
    crate::get_chainspec(rpc_id, node_address, verbosity)
        .await
        .map_err(CliError::from)
}

/// Retrieves the interface description (the schema including examples in OpenRPC format) of the
/// JSON-RPC server's API.
///
/// For details of the parameters, see [the module docs](crate::cli#common-parameters).
pub async fn list_rpcs(
    maybe_rpc_id: &str,
    node_address: &str,
    verbosity_level: u64,
) -> Result<SuccessResponse<ListRpcsResult>, CliError> {
    let rpc_id = parse::rpc_id(maybe_rpc_id);
    let verbosity = parse::verbosity(verbosity_level);
    crate::list_rpcs(rpc_id, node_address, verbosity)
        .await
        .map_err(CliError::from)
}

/// JSON-encode and pretty-print the given value to stdout at the given verbosity level.
///
/// When `verbosity_level` is `0`, nothing is printed.  For `1`, the value is printed with long
/// string fields shortened to a string indicating the character count of the field.  Greater than
/// `1` is the same as for `1` except without abbreviation of long fields.
pub fn json_pretty_print<T: ?Sized + Serialize>(
    value: &T,
    verbosity_level: u64,
) -> Result<(), CliError> {
    let verbosity = parse::verbosity(verbosity_level);
    crate::json_pretty_print(value, verbosity).map_err(CliError::from)
}

/// Retrieves era information from the network at a given switch [`Block`].
///
/// For details of the parameters, see [the module docs](crate::cli#common-parameters).
#[deprecated(
    since = "2.0.0",
    note = "prefer 'get_era_summary' as it doesn't require a switch block"
)]
pub async fn get_era_info(
    maybe_rpc_id: &str,
    node_address: &str,
    verbosity_level: u64,
    maybe_block_id: &str,
) -> Result<SuccessResponse<GetEraInfoResult>, CliError> {
    let rpc_id = parse::rpc_id(maybe_rpc_id);
    let verbosity = parse::verbosity(verbosity_level);
    let maybe_block_id = parse::block_identifier(maybe_block_id)?;
    #[allow(deprecated)]
    crate::get_era_info(rpc_id, node_address, verbosity, maybe_block_id)
        .await
        .map_err(CliError::from)
}<|MERGE_RESOLUTION|>--- conflicted
+++ resolved
@@ -42,11 +42,7 @@
 
 #[cfg(doc)]
 use casper_types::{account::AccountHash, Key};
-<<<<<<< HEAD
-use casper_types::{crypto, AsymmetricType, Deploy, Digest, PublicKey, URef};
-=======
-use casper_types::{Digest, URef};
->>>>>>> d8e88d69
+use casper_types::{Deploy, Digest, URef};
 
 use crate::{
     rpcs::{

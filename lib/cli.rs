//! An API suitable for use by a CLI binary.
//!
//! It provides functions and types largely based around strings and integers, as would be expected
//! to be input by a CLI user.  The functions then parse these inputs into the expected Rust types
//! and pass them through to the equivalent API functions defined in the root of the library.
//!
//! # Common Parameters
//!
//! Many of the functions have similar parameters.  Descriptions for these common ones follow:
//!
//! * `maybe_rpc_id` - The JSON-RPC identifier, applied to the request and returned in the response.
//!   If it can be parsed as an `i64` it will be used as a JSON integer. If empty, a random `i64`
//!   will be assigned.  Otherwise the provided string will be used verbatim.
//! * `node_address` - The hostname or IP and port of the server, e.g. `http://127.0.0.1:7777`.
//! * `verbosity_level` - When `1`, the JSON-RPC request will be printed to `stdout` with long
//!   string fields (e.g. hex-formatted raw Wasm bytes) shortened to a string indicating the char
//!   count of the field.  When `verbosity_level` is greater than `1`, the request will be printed
//!   to `stdout` with no abbreviation of long fields.  When `verbosity_level` is `0`, the request
//!   will not be printed to `stdout`.
//! * `maybe_block_id` - Must be a hex-encoded, 32-byte hash digest or a `u64` representing the
//!   [`Block`] height or empty.  If empty, the latest `Block` known on the server will be used.

/// Deploy module.
pub mod deploy;
mod deploy_str_params;
mod dictionary_item_str_params;
mod error;
mod json_args;
mod parse;
mod payment_str_params;
mod session_str_params;
mod simple_args;
pub use simple_args::insert_arg;

#[cfg(test)]
mod tests;

use serde::Serialize;

#[cfg(doc)]
use casper_types::{account::AccountHash, Key};
use casper_types::{crypto, AsymmetricType, Deploy, Digest, PublicKey, URef};

use crate::{
    rpcs::{
        results::{
            GetAccountResult, GetAuctionInfoResult, GetBalanceResult, GetBlockResult,
            GetBlockTransfersResult, GetChainspecResult, GetDeployResult, GetDictionaryItemResult,
            GetEraInfoResult, GetEraSummaryResult, GetNodeStatusResult, GetPeersResult,
            GetStateRootHashResult, GetValidatorChangesResult, ListRpcsResult, PutDeployResult,
            QueryBalanceResult, QueryGlobalStateResult, SpeculativeExecResult,
        },
        DictionaryItemIdentifier,
    },
    SuccessResponse,
};
#[cfg(doc)]
use crate::{Account, Block, Deploy, Error, StoredValue, Transfer};
pub use deploy_str_params::DeployStrParams;
pub use dictionary_item_str_params::DictionaryItemStrParams;
pub use error::CliError;
use json_args::JsonArg;
pub use json_args::{
    help as json_args_help, Error as JsonArgsError, ErrorDetails as JsonArgsErrorDetails,
};
pub use payment_str_params::PaymentStrParams;
pub use session_str_params::SessionStrParams;
pub use simple_args::help as simple_args_help;

/// Creates a [`Deploy`] and sends it to the network for execution.
///
/// For details of the parameters, see [the module docs](crate::cli#common-parameters) or the docs
/// of the individual parameter types.
pub async fn put_deploy(
    maybe_rpc_id: &str,
    node_address: &str,
    verbosity_level: u64,
    deploy_params: DeployStrParams<'_>,
    session_params: SessionStrParams<'_>,
    payment_params: PaymentStrParams<'_>,
) -> Result<SuccessResponse<PutDeployResult>, CliError> {
    let rpc_id = parse::rpc_id(maybe_rpc_id);
    let verbosity = parse::verbosity(verbosity_level);
    let deploy =
        deploy::with_payment_and_session(deploy_params, payment_params, session_params, false)?;
    crate::put_deploy(rpc_id, node_address, verbosity, deploy)
        .await
        .map_err(CliError::from)
}

/// Creates a [`Deploy`] and sends it to the specified node for speculative execution.
///
/// For details of the parameters, see [the module docs](crate::cli#common-parameters) or the docs
/// of the individual parameter types.
pub async fn speculative_put_deploy(
    maybe_block_id: &str,
    maybe_rpc_id: &str,
    node_address: &str,
    verbosity_level: u64,
    deploy_params: DeployStrParams<'_>,
    session_params: SessionStrParams<'_>,
    payment_params: PaymentStrParams<'_>,
) -> Result<SuccessResponse<SpeculativeExecResult>, CliError> {
    let rpc_id = parse::rpc_id(maybe_rpc_id);
    let verbosity = parse::verbosity(verbosity_level);
    let deploy =
        deploy::with_payment_and_session(deploy_params, payment_params, session_params, false)?;
    let speculative_exec = parse::block_identifier(maybe_block_id)?;
    crate::speculative_exec(rpc_id, node_address, speculative_exec, verbosity, deploy)
        .await
        .map_err(CliError::from)
}
/// Creates a [`Deploy`] and outputs it to a file or stdout.
///
/// As a file, the `Deploy` can subsequently be signed by other parties using [`sign_deploy_file`]
/// and then sent to the network for execution using [`send_deploy_file`].
///
/// `maybe_output_path` specifies the output file path, or if empty, will print it to `stdout`.  If
/// `force` is true, and a file exists at `maybe_output_path`, it will be overwritten.  If `force`
/// is false and a file exists at `maybe_output_path`, [`Error::FileAlreadyExists`] is returned
/// and the file will not be written.
pub fn make_deploy(
    maybe_output_path: &str,
    deploy_params: DeployStrParams<'_>,
    session_params: SessionStrParams<'_>,
    payment_params: PaymentStrParams<'_>,
    force: bool,
) -> Result<Deploy, CliError> {
    let output = parse::output_kind(maybe_output_path, force);
<<<<<<< HEAD
    let deploy = deploy::with_payment_and_session(deploy_params, payment_params, session_params)?;
    let _ = crate::output_deploy(output, &deploy).map_err(CliError::from);
    Ok(deploy)
=======
    let deploy =
        deploy::with_payment_and_session(deploy_params, payment_params, session_params, true)?;
    crate::output_deploy(output, &deploy).map_err(CliError::from)
>>>>>>> 5a5e6f3b
}

/// Reads a previously-saved [`Deploy`] from a file, cryptographically signs it, and outputs it to a
/// file or stdout.
///
/// `maybe_output_path` specifies the output file path, or if empty, will print it to `stdout`.  If
/// `force` is true, and a file exists at `maybe_output_path`, it will be overwritten.  If `force`
/// is false and a file exists at `maybe_output_path`, [`Error::FileAlreadyExists`] is returned
/// and the file will not be written.
#[cfg(not(any(feature = "sdk")))]
pub fn sign_deploy_file(
    input_path: &str,
    secret_key_path: &str,
    maybe_output_path: &str,
    force: bool,
) -> Result<(), CliError> {
    let secret_key = parse::secret_key_from_file(secret_key_path)?;
    let output = parse::output_kind(maybe_output_path, force);
    crate::sign_deploy_file(input_path, &secret_key, output).map_err(CliError::from)
}

/// Reads a previously-saved [`Deploy`] from a file and sends it to the network for execution.
///
/// For details of the parameters, see [the module docs](crate::cli#common-parameters).
pub async fn send_deploy_file(
    maybe_rpc_id: &str,
    node_address: &str,
    verbosity_level: u64,
    input_path: &str,
) -> Result<SuccessResponse<PutDeployResult>, CliError> {
    let rpc_id = parse::rpc_id(maybe_rpc_id);
    let verbosity = parse::verbosity(verbosity_level);
    let deploy = crate::read_deploy_file(input_path)?;
    crate::put_deploy(rpc_id, node_address, verbosity, deploy)
        .await
        .map_err(CliError::from)
}

/// Reads a previously-saved [`Deploy`] from a file and sends it to the specified node for
/// speculative execution.
/// For details of the parameters, see [the module docs](crate::cli#common-parameters).
pub async fn speculative_send_deploy_file(
    maybe_block_id: &str,
    maybe_rpc_id: &str,
    node_address: &str,
    verbosity_level: u64,
    input_path: &str,
) -> Result<SuccessResponse<SpeculativeExecResult>, CliError> {
    let rpc_id = parse::rpc_id(maybe_rpc_id);
    let speculative_exec = parse::block_identifier(maybe_block_id)?;
    let verbosity = parse::verbosity(verbosity_level);
    let deploy = crate::read_deploy_file(input_path)?;
    crate::speculative_exec(rpc_id, node_address, speculative_exec, verbosity, deploy)
        .await
        .map_err(CliError::from)
}

/// Transfers funds between purses.
///
/// * `amount` is a string to be parsed as a `U512` specifying the amount to be transferred.
/// * `target_account` is the [`AccountHash`], [`URef`] or [`PublicKey`] of the account to which the
///   funds will be transferred, formatted as a hex-encoded string.  The account's main purse will
///   receive the funds.
/// * `transfer_id` is a string to be parsed as a `u64` representing a user-defined identifier which
///   will be permanently associated with the transfer.
///
/// For details of other parameters, see [the module docs](crate::cli#common-parameters).
#[allow(clippy::too_many_arguments)]
pub async fn transfer(
    maybe_rpc_id: &str,
    node_address: &str,
    verbosity_level: u64,
    amount: &str,
    target_account: &str,
    transfer_id: &str,
    deploy_params: DeployStrParams<'_>,
    payment_params: PaymentStrParams<'_>,
) -> Result<SuccessResponse<PutDeployResult>, CliError> {
    let rpc_id = parse::rpc_id(maybe_rpc_id);
    let verbosity = parse::verbosity(verbosity_level);
    let deploy = deploy::new_transfer(
        amount,
        None,
        target_account,
        transfer_id,
        deploy_params,
        payment_params,
        false,
    )?;
    crate::put_deploy(rpc_id, node_address, verbosity, deploy)
        .await
        .map_err(CliError::from)
}

/// Creates a [`Deploy`] to transfer funds between purses, and sends it to the specified node for
/// speculative execution.
///
/// * `amount` is a string to be parsed as a `U512` specifying the amount to be transferred.
/// * `target_account` is the [`AccountHash`], [`URef`] or [`PublicKey`] of the account to which the
///   funds will be transferred, formatted as a hex-encoded string.  The account's main purse will
///   receive the funds.
/// * `transfer_id` is a string to be parsed as a `u64` representing a user-defined identifier which
///   will be permanently associated with the transfer.
///
/// For details of other parameters, see [the module docs](crate::cli#common-parameters).
#[allow(clippy::too_many_arguments)]
pub async fn speculative_transfer(
    maybe_block_id: &str,
    maybe_rpc_id: &str,
    node_address: &str,
    verbosity_level: u64,
    amount: &str,
    target_account: &str,
    transfer_id: &str,
    deploy_params: DeployStrParams<'_>,
    payment_params: PaymentStrParams<'_>,
) -> Result<SuccessResponse<SpeculativeExecResult>, CliError> {
    let rpc_id = parse::rpc_id(maybe_rpc_id);
    let verbosity = parse::verbosity(verbosity_level);
    let deploy = deploy::new_transfer(
        amount,
        None,
        target_account,
        transfer_id,
        deploy_params,
        payment_params,
        false,
    )?;
    let speculative_exec = parse::block_identifier(maybe_block_id)?;
    crate::speculative_exec(rpc_id, node_address, speculative_exec, verbosity, deploy)
        .await
        .map_err(CliError::from)
}

/// Creates a transfer [`Deploy`] and outputs it to a file or stdout.
///
/// As a file, the `Deploy` can subsequently be signed by other parties using [`sign_deploy_file`]
/// and then sent to the network for execution using [`send_deploy_file`].
///
/// `maybe_output_path` specifies the output file path, or if empty, will print it to `stdout`.  If
/// `force` is true, and a file exists at `maybe_output_path`, it will be overwritten.  If `force`
/// is false and a file exists at `maybe_output_path`, [`Error::FileAlreadyExists`] is returned
/// and the file will not be written.
pub fn make_transfer(
    maybe_output_path: &str,
    amount: &str,
    target_account: &str,
    transfer_id: &str,
    deploy_params: DeployStrParams<'_>,
    payment_params: PaymentStrParams<'_>,
    force: bool,
) -> Result<Deploy, CliError> {
    let output = parse::output_kind(maybe_output_path, force);
    let deploy = deploy::new_transfer(
        amount,
        None,
        target_account,
        transfer_id,
        deploy_params,
        payment_params,
        true,
    )?;
    let _ = crate::output_deploy(output, &deploy).map_err(CliError::from);
    Ok(deploy)
}

/// Retrieves a [`Deploy`] from the network.
///
/// `deploy_hash` must be a hex-encoded, 32-byte hash digest.  For details of the other parameters,
/// see [the module docs](crate::cli#common-parameters).
pub async fn get_deploy(
    maybe_rpc_id: &str,
    node_address: &str,
    verbosity_level: u64,
    deploy_hash: &str,
    finalized_approvals: bool,
) -> Result<SuccessResponse<GetDeployResult>, CliError> {
    let rpc_id = parse::rpc_id(maybe_rpc_id);
    let verbosity = parse::verbosity(verbosity_level);
    let deploy_hash = parse::deploy_hash(deploy_hash)?;
    crate::get_deploy(
        rpc_id,
        node_address,
        verbosity,
        deploy_hash,
        finalized_approvals,
    )
    .await
    .map_err(CliError::from)
}

/// Retrieves a [`Block`] from the network.
///
/// For details of the parameters, see [the module docs](crate::cli#common-parameters).
pub async fn get_block(
    maybe_rpc_id: &str,
    node_address: &str,
    verbosity_level: u64,
    maybe_block_id: &str,
) -> Result<SuccessResponse<GetBlockResult>, CliError> {
    let rpc_id = parse::rpc_id(maybe_rpc_id);
    let verbosity = parse::verbosity(verbosity_level);
    let maybe_block_id = parse::block_identifier(maybe_block_id)?;
    crate::get_block(rpc_id, node_address, verbosity, maybe_block_id)
        .await
        .map_err(CliError::from)
}

/// Retrieves all [`Transfer`] items for a [`Block`] from the network.
///
/// For details of the parameters, see [the module docs](crate::cli#common-parameters).
pub async fn get_block_transfers(
    maybe_rpc_id: &str,
    node_address: &str,
    verbosity_level: u64,
    maybe_block_id: &str,
) -> Result<SuccessResponse<GetBlockTransfersResult>, CliError> {
    let rpc_id = parse::rpc_id(maybe_rpc_id);
    let verbosity = parse::verbosity(verbosity_level);
    let maybe_block_id = parse::block_identifier(maybe_block_id)?;
    crate::get_block_transfers(rpc_id, node_address, verbosity, maybe_block_id)
        .await
        .map_err(CliError::from)
}

/// Retrieves a state root hash at a given [`Block`].
///
/// For details of the parameters, see [the module docs](crate::cli#common-parameters).
pub async fn get_state_root_hash(
    maybe_rpc_id: &str,
    node_address: &str,
    verbosity_level: u64,
    maybe_block_id: &str,
) -> Result<SuccessResponse<GetStateRootHashResult>, CliError> {
    let rpc_id = parse::rpc_id(maybe_rpc_id);
    let verbosity = parse::verbosity(verbosity_level);
    let maybe_block_id = parse::block_identifier(maybe_block_id)?;
    crate::get_state_root_hash(rpc_id, node_address, verbosity, maybe_block_id)
        .await
        .map_err(CliError::from)
}

/// Retrieves era information from the network at a given [`Block`].
///
/// For details of the parameters, see [the module docs](crate::cli#common-parameters).
pub async fn get_era_summary(
    maybe_rpc_id: &str,
    node_address: &str,
    verbosity_level: u64,
    maybe_block_id: &str,
) -> Result<SuccessResponse<GetEraSummaryResult>, CliError> {
    let rpc_id = parse::rpc_id(maybe_rpc_id);
    let verbosity = parse::verbosity(verbosity_level);
    let maybe_block_id = parse::block_identifier(maybe_block_id)?;
    crate::get_era_summary(rpc_id, node_address, verbosity, maybe_block_id)
        .await
        .map_err(CliError::from)
}

/// Retrieves a [`StoredValue`] from global state.
///
/// `maybe_block_id` or `maybe_state_root_hash` identify the global state root hash to be used for
/// the query.  Exactly one of these args should be an empty string.
///
/// `key` must be a formatted [`PublicKey`] or [`Key`].  `path` is comprised of components starting
/// from the `key`, separated by `/`s.  It may be empty.
///
/// For details of other parameters, see [the module docs](crate::cli#common-parameters).
pub async fn query_global_state(
    maybe_rpc_id: &str,
    node_address: &str,
    verbosity_level: u64,
    maybe_block_id: &str,
    maybe_state_root_hash: &str,
    key: &str,
    path: &str,
) -> Result<SuccessResponse<QueryGlobalStateResult>, CliError> {
    let rpc_id = parse::rpc_id(maybe_rpc_id);
    let verbosity = parse::verbosity(verbosity_level);
    let global_state_identifier =
        parse::global_state_identifier(maybe_block_id, maybe_state_root_hash)?
            .ok_or(CliError::FailedToParseStateIdentifier)?;
    let key = parse::key_for_query(key)?;
    let path = if path.is_empty() {
        vec![]
    } else {
        path.split('/').map(ToString::to_string).collect()
    };

    crate::query_global_state(
        rpc_id,
        node_address,
        verbosity,
        global_state_identifier,
        key,
        path,
    )
    .await
    .map_err(CliError::from)
}

/// Retrieves a purse's balance from global state.
///
/// `maybe_block_id` or `maybe_state_root_hash` identify the global state root hash to be used for
/// the query.  If both are empty, the latest block is used.
///
/// `purse_id` can be a properly-formatted public key, account hash or URef.
///
/// For details of other parameters, see [the module docs](crate::cli#common-parameters).
pub async fn query_balance(
    maybe_rpc_id: &str,
    node_address: &str,
    verbosity_level: u64,
    maybe_block_id: &str,
    maybe_state_root_hash: &str,
    purse_id: &str,
) -> Result<SuccessResponse<QueryBalanceResult>, CliError> {
    let rpc_id = parse::rpc_id(maybe_rpc_id);
    let verbosity = parse::verbosity(verbosity_level);
    let maybe_global_state_identifier =
        parse::global_state_identifier(maybe_block_id, maybe_state_root_hash)?;
    let purse_identifier = parse::purse_identifier(purse_id)?;

    crate::query_balance(
        rpc_id,
        node_address,
        verbosity,
        maybe_global_state_identifier,
        purse_identifier,
    )
    .await
    .map_err(CliError::from)
}

/// Retrieves a [`StoredValue`] from a dictionary at a given state root hash.
///
/// `state_root_hash` must be a hex-encoded, 32-byte hash digest.
///
/// `dictionary_item_str_params` contains dictionary item identifier options for this query.  See
/// [`DictionaryItemStrParams`] for more details.
///
/// For details of other parameters, see [the module docs](crate::cli#common-parameters).
pub async fn get_dictionary_item(
    maybe_rpc_id: &str,
    node_address: &str,
    verbosity_level: u64,
    state_root_hash: &str,
    dictionary_item_str_params: DictionaryItemStrParams<'_>,
) -> Result<SuccessResponse<GetDictionaryItemResult>, CliError> {
    let rpc_id = parse::rpc_id(maybe_rpc_id);
    let verbosity = parse::verbosity(verbosity_level);
    let state_root_hash =
        Digest::from_hex(state_root_hash).map_err(|error| CliError::FailedToParseDigest {
            context: "state root hash in get_dictionary_item",
            error,
        })?;
    let dictionary_item_identifier =
        DictionaryItemIdentifier::try_from(dictionary_item_str_params)?;

    crate::get_dictionary_item(
        rpc_id,
        node_address,
        verbosity,
        state_root_hash,
        dictionary_item_identifier,
    )
    .await
    .map_err(CliError::from)
}

/// Retrieves a purse's balance at a given state root hash.
///
/// `state_root_hash` must be a hex-encoded, 32-byte hash digest.
///
/// `purse` is a URef, formatted as e.g.
/// ```text
/// uref-0102030405060708090a0b0c0d0e0f101112131415161718191a1b1c1d1e1f20-007
/// ```
///
/// For details of other parameters, see [the module docs](crate::cli#common-parameters).
pub async fn get_balance(
    maybe_rpc_id: &str,
    node_address: &str,
    verbosity_level: u64,
    state_root_hash: &str,
    purse: &str,
) -> Result<SuccessResponse<GetBalanceResult>, CliError> {
    let rpc_id = parse::rpc_id(maybe_rpc_id);
    let verbosity = parse::verbosity(verbosity_level);
    let state_root_hash =
        Digest::from_hex(state_root_hash).map_err(|error| CliError::FailedToParseDigest {
            context: "state root hash in get_balance",
            error,
        })?;
    let purse = URef::from_formatted_str(purse).map_err(|error| CliError::FailedToParseURef {
        context: "purse in get_balance",
        error,
    })?;

    crate::get_balance(rpc_id, node_address, verbosity, state_root_hash, purse)
        .await
        .map_err(CliError::from)
}

/// Retrieves an [`Account`] at a given [`Block`].
///
/// `public_key` is the public key as a formatted string associated with the `Account`.
///
/// For details of other parameters, see [the module docs](crate::cli#common-parameters).
pub async fn get_account(
    maybe_rpc_id: &str,
    node_address: &str,
    verbosity_level: u64,
    maybe_block_id: &str,
    public_key: &str,
) -> Result<SuccessResponse<GetAccountResult>, CliError> {
    let rpc_id = parse::rpc_id(maybe_rpc_id);
    let verbosity = parse::verbosity(verbosity_level);
    let maybe_block_id = parse::block_identifier(maybe_block_id)?;
    let account_identifier =
        PublicKey::from_hex(public_key).map_err(|error| crate::Error::CryptoError {
            context: "public key in get_account",
            error: crypto::ErrorExt::from(error),
        })?;

    crate::get_account(
        rpc_id,
        node_address,
        verbosity,
        maybe_block_id,
        account_identifier,
    )
    .await
    .map_err(CliError::from)
}

/// Retrieves the bids and validators at a given [`Block`].
///
/// For details of the parameters, see [the module docs](crate::cli#common-parameters).
pub async fn get_auction_info(
    maybe_rpc_id: &str,
    node_address: &str,
    verbosity_level: u64,
    maybe_block_id: &str,
) -> Result<SuccessResponse<GetAuctionInfoResult>, CliError> {
    let rpc_id = parse::rpc_id(maybe_rpc_id);
    let verbosity = parse::verbosity(verbosity_level);
    let maybe_block_id = parse::block_identifier(maybe_block_id)?;
    crate::get_auction_info(rpc_id, node_address, verbosity, maybe_block_id)
        .await
        .map_err(CliError::from)
}

/// Retrieves the status changes of the active validators on the network.
///
/// For details of the parameters, see [the module docs](crate::cli#common-parameters).
pub async fn get_validator_changes(
    maybe_rpc_id: &str,
    node_address: &str,
    verbosity_level: u64,
) -> Result<SuccessResponse<GetValidatorChangesResult>, CliError> {
    let rpc_id = parse::rpc_id(maybe_rpc_id);
    let verbosity = parse::verbosity(verbosity_level);
    crate::get_validator_changes(rpc_id, node_address, verbosity)
        .await
        .map_err(CliError::from)
}

/// Retrieves the IDs and addresses of the specified node's peers.
///
/// For details of the parameters, see [the module docs](crate::cli#common-parameters).
pub async fn get_peers(
    maybe_rpc_id: &str,
    node_address: &str,
    verbosity_level: u64,
) -> Result<SuccessResponse<GetPeersResult>, CliError> {
    let rpc_id = parse::rpc_id(maybe_rpc_id);
    let verbosity = parse::verbosity(verbosity_level);
    crate::get_peers(rpc_id, node_address, verbosity)
        .await
        .map_err(CliError::from)
}

/// Retrieves the status of the specified node.
///
/// For details of the parameters, see [the module docs](crate::cli#common-parameters).
pub async fn get_node_status(
    maybe_rpc_id: &str,
    node_address: &str,
    verbosity_level: u64,
) -> Result<SuccessResponse<GetNodeStatusResult>, CliError> {
    let rpc_id = parse::rpc_id(maybe_rpc_id);
    let verbosity = parse::verbosity(verbosity_level);
    crate::get_node_status(rpc_id, node_address, verbosity)
        .await
        .map_err(CliError::from)
}

/// Retrieves the Chainspec of the network.
///
/// For details of the parameters, see [the module docs](crate::cli#common-parameters).
pub async fn get_chainspec(
    maybe_rpc_id: &str,
    node_address: &str,
    verbosity_level: u64,
) -> Result<SuccessResponse<GetChainspecResult>, CliError> {
    let rpc_id = parse::rpc_id(maybe_rpc_id);
    let verbosity = parse::verbosity(verbosity_level);
    crate::get_chainspec(rpc_id, node_address, verbosity)
        .await
        .map_err(CliError::from)
}

/// Retrieves the interface description (the schema including examples in OpenRPC format) of the
/// JSON-RPC server's API.
///
/// For details of the parameters, see [the module docs](crate::cli#common-parameters).
pub async fn list_rpcs(
    maybe_rpc_id: &str,
    node_address: &str,
    verbosity_level: u64,
) -> Result<SuccessResponse<ListRpcsResult>, CliError> {
    let rpc_id = parse::rpc_id(maybe_rpc_id);
    let verbosity = parse::verbosity(verbosity_level);
    crate::list_rpcs(rpc_id, node_address, verbosity)
        .await
        .map_err(CliError::from)
}

/// JSON-encode and pretty-print the given value to stdout at the given verbosity level.
///
/// When `verbosity_level` is `0`, nothing is printed.  For `1`, the value is printed with long
/// string fields shortened to a string indicating the character count of the field.  Greater than
/// `1` is the same as for `1` except without abbreviation of long fields.
pub fn json_pretty_print<T: ?Sized + Serialize>(
    value: &T,
    verbosity_level: u64,
) -> Result<(), CliError> {
    let verbosity = parse::verbosity(verbosity_level);
    crate::json_pretty_print(value, verbosity).map_err(CliError::from)
}

/// Retrieves era information from the network at a given switch [`Block`].
///
/// For details of the parameters, see [the module docs](crate::cli#common-parameters).
#[deprecated(
    since = "2.0.0",
    note = "prefer 'get_era_summary' as it doesn't require a switch block"
)]
pub async fn get_era_info(
    maybe_rpc_id: &str,
    node_address: &str,
    verbosity_level: u64,
    maybe_block_id: &str,
) -> Result<SuccessResponse<GetEraInfoResult>, CliError> {
    let rpc_id = parse::rpc_id(maybe_rpc_id);
    let verbosity = parse::verbosity(verbosity_level);
    let maybe_block_id = parse::block_identifier(maybe_block_id)?;
    #[allow(deprecated)]
    crate::get_era_info(rpc_id, node_address, verbosity, maybe_block_id)
        .await
        .map_err(CliError::from)
}<|MERGE_RESOLUTION|>--- conflicted
+++ resolved
@@ -127,15 +127,10 @@
     force: bool,
 ) -> Result<Deploy, CliError> {
     let output = parse::output_kind(maybe_output_path, force);
-<<<<<<< HEAD
-    let deploy = deploy::with_payment_and_session(deploy_params, payment_params, session_params)?;
+    let deploy =
+        deploy::with_payment_and_session(deploy_params, payment_params, session_params, true)?;
     let _ = crate::output_deploy(output, &deploy).map_err(CliError::from);
     Ok(deploy)
-=======
-    let deploy =
-        deploy::with_payment_and_session(deploy_params, payment_params, session_params, true)?;
-    crate::output_deploy(output, &deploy).map_err(CliError::from)
->>>>>>> 5a5e6f3b
 }
 
 /// Reads a previously-saved [`Deploy`] from a file, cryptographically signs it, and outputs it to a

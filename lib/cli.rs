//! An API suitable for use by a CLI binary.
//!
//! It provides functions and types largely based around strings and integers, as would be expected
//! to be input by a CLI user.  The functions then parse these inputs into the expected Rust types
//! and pass them through to the equivalent API functions defined in the root of the library.
//!
//! # Common Parameters
//!
//! Many of the functions have similar parameters.  Descriptions for these common ones follow:
//!
//! * `maybe_rpc_id` - The JSON-RPC identifier, applied to the request and returned in the response.
//!   If it can be parsed as an `i64` it will be used as a JSON integer. If empty, a random `i64`
//!   will be assigned.  Otherwise the provided string will be used verbatim.
//! * `node_address` - The hostname or IP and port of the server, e.g. `http://127.0.0.1:7777`.
//! * `verbosity_level` - When `1`, the JSON-RPC request will be printed to `stdout` with long
//!   string fields (e.g. hex-formatted raw Wasm bytes) shortened to a string indicating the char
//!   count of the field.  When `verbosity_level` is greater than `1`, the request will be printed
//!   to `stdout` with no abbreviation of long fields.  When `verbosity_level` is `0`, the request
//!   will not be printed to `stdout`.
//! * `maybe_block_id` - Must be a hex-encoded, 32-byte hash digest or a `u64` representing the
//!   [`Block`] height or empty.  If empty, the latest `Block` known on the server will be used.

/// Deploy module.
pub mod deploy;
mod deploy_str_params;
mod dictionary_item_str_params;
mod error;
mod json_args;
pub mod parse;
mod payment_str_params;
mod session_str_params;
mod simple_args;
#[cfg(feature = "sdk")]
pub use parse::account_identifier as parse_account_identifier;
#[cfg(feature = "sdk")]
pub use parse::purse_identifier as parse_purse_identifier;
#[cfg(feature = "sdk")]
pub use simple_args::insert_arg;

#[cfg(test)]
mod tests;
mod transaction;
mod transaction_builder_params;
mod transaction_str_params;

use serde::Serialize;

#[cfg(doc)]
use casper_types::{account::AccountHash, Key};
use casper_types::{Deploy, Digest, URef};

use crate::{
    rpcs::{
        results::{
            GetAccountResult, GetAddressableEntityResult, GetAuctionInfoResult, GetBalanceResult,
            GetBlockResult, GetBlockTransfersResult, GetChainspecResult, GetDeployResult,
            GetDictionaryItemResult, GetEraInfoResult, GetEraSummaryResult, GetNodeStatusResult,
            GetPeersResult, GetStateRootHashResult, GetValidatorChangesResult, ListRpcsResult,
            QueryBalanceDetailsResult, QueryBalanceResult, QueryGlobalStateResult,
        },
        DictionaryItemIdentifier,
    },
    SuccessResponse,
};
#[cfg(doc)]
use crate::{Account, Block, Error, StoredValue, Transfer};
#[cfg(doc)]
use casper_types::PublicKey;
pub use deploy::{
    make_deploy, make_transfer, put_deploy, send_deploy_file, sign_deploy_file,
    speculative_put_deploy, speculative_send_deploy_file, speculative_transfer, transfer,
};
pub use deploy_str_params::DeployStrParams;
pub use dictionary_item_str_params::DictionaryItemStrParams;
pub use error::CliError;
pub use json_args::{
    help as json_args_help, Error as JsonArgsError, ErrorDetails as JsonArgsErrorDetails, JsonArg
};
pub use payment_str_params::PaymentStrParams;
pub use session_str_params::SessionStrParams;
pub use simple_args::help as simple_args_help;
<<<<<<< HEAD

/// Creates a [`Deploy`] and sends it to the network for execution.
///
/// For details of the parameters, see [the module docs](crate::cli#common-parameters) or the docs
/// of the individual parameter types.
pub async fn put_deploy(
    maybe_rpc_id: &str,
    node_address: &str,
    verbosity_level: u64,
    deploy_params: DeployStrParams<'_>,
    session_params: SessionStrParams<'_>,
    payment_params: PaymentStrParams<'_>,
) -> Result<SuccessResponse<PutDeployResult>, CliError> {
    let rpc_id = parse::rpc_id(maybe_rpc_id);
    let verbosity = parse::verbosity(verbosity_level);
    let deploy =
        deploy::with_payment_and_session(deploy_params, payment_params, session_params, false)?;
    crate::put_deploy(rpc_id, node_address, verbosity, deploy)
        .await
        .map_err(CliError::from)
}

/// Creates a [`Deploy`] and sends it to the specified node for speculative execution.
///
/// For details of the parameters, see [the module docs](crate::cli#common-parameters) or the docs
/// of the individual parameter types.
pub async fn speculative_put_deploy(
    maybe_block_id: &str,
    maybe_rpc_id: &str,
    node_address: &str,
    verbosity_level: u64,
    deploy_params: DeployStrParams<'_>,
    session_params: SessionStrParams<'_>,
    payment_params: PaymentStrParams<'_>,
) -> Result<SuccessResponse<SpeculativeExecResult>, CliError> {
    let rpc_id = parse::rpc_id(maybe_rpc_id);
    let verbosity = parse::verbosity(verbosity_level);
    let deploy =
        deploy::with_payment_and_session(deploy_params, payment_params, session_params, false)?;
    let speculative_exec = parse::block_identifier(maybe_block_id)?;
    crate::speculative_exec(rpc_id, node_address, speculative_exec, verbosity, deploy)
        .await
        .map_err(CliError::from)
}
/// Creates a [`Deploy`] and outputs it to a file or stdout.
///
/// As a file, the `Deploy` can subsequently be signed by other parties using [`sign_deploy_file`]
/// and then sent to the network for execution using [`send_deploy_file`].
///
/// `maybe_output_path` specifies the output file path, or if empty, will print it to `stdout`.  If
/// `force` is true, and a file exists at `maybe_output_path`, it will be overwritten.  If `force`
/// is false and a file exists at `maybe_output_path`, [`Error::FileAlreadyExists`] is returned
/// and the file will not be written.
pub fn make_deploy(
    #[allow(unused_variables)] maybe_output_path: &str,
    deploy_params: DeployStrParams<'_>,
    session_params: SessionStrParams<'_>,
    payment_params: PaymentStrParams<'_>,
    #[allow(unused_variables)] force: bool,
) -> Result<Deploy, CliError> {
    let deploy =
        deploy::with_payment_and_session(deploy_params, payment_params, session_params, true)?;
    #[cfg(not(any(feature = "sdk")))]
    {
        let output = parse::output_kind(maybe_output_path, force);
        let _ = crate::output_deploy(output, &deploy).map_err(CliError::from);
    }
    Ok(deploy)
}

/// Reads a previously-saved [`Deploy`] from a file, cryptographically signs it, and outputs it to a
/// file or stdout.
///
/// `maybe_output_path` specifies the output file path, or if empty, will print it to `stdout`.  If
/// `force` is true, and a file exists at `maybe_output_path`, it will be overwritten.  If `force`
/// is false and a file exists at `maybe_output_path`, [`Error::FileAlreadyExists`] is returned
/// and the file will not be written.
#[cfg(not(any(feature = "sdk")))]
pub fn sign_deploy_file(
    input_path: &str,
    secret_key_path: &str,
    maybe_output_path: &str,
    force: bool,
) -> Result<(), CliError> {
    let secret_key = parse::secret_key_from_file(secret_key_path)?;
    let output = parse::output_kind(maybe_output_path, force);
    crate::sign_deploy_file(input_path, &secret_key, output).map_err(CliError::from)
}

/// Reads a previously-saved [`Deploy`] from a file and sends it to the network for execution.
///
/// For details of the parameters, see [the module docs](crate::cli#common-parameters).
pub async fn send_deploy_file(
    maybe_rpc_id: &str,
    node_address: &str,
    verbosity_level: u64,
    input_path: &str,
) -> Result<SuccessResponse<PutDeployResult>, CliError> {
    let rpc_id = parse::rpc_id(maybe_rpc_id);
    let verbosity = parse::verbosity(verbosity_level);
    let deploy = crate::read_deploy_file(input_path)?;
    crate::put_deploy(rpc_id, node_address, verbosity, deploy)
        .await
        .map_err(CliError::from)
}

/// Reads a previously-saved [`Deploy`] from a file and sends it to the specified node for
/// speculative execution.
/// For details of the parameters, see [the module docs](crate::cli#common-parameters).
pub async fn speculative_send_deploy_file(
    maybe_block_id: &str,
    maybe_rpc_id: &str,
    node_address: &str,
    verbosity_level: u64,
    input_path: &str,
) -> Result<SuccessResponse<SpeculativeExecResult>, CliError> {
    let rpc_id = parse::rpc_id(maybe_rpc_id);
    let speculative_exec = parse::block_identifier(maybe_block_id)?;
    let verbosity = parse::verbosity(verbosity_level);
    let deploy = crate::read_deploy_file(input_path)?;
    crate::speculative_exec(rpc_id, node_address, speculative_exec, verbosity, deploy)
        .await
        .map_err(CliError::from)
}

/// Transfers funds between purses.
///
/// * `amount` is a string to be parsed as a `U512` specifying the amount to be transferred.
/// * `target_account` is the [`AccountHash`], [`URef`] or [`PublicKey`] of the account to which the
///   funds will be transferred, formatted as a hex-encoded string.  The account's main purse will
///   receive the funds.
/// * `transfer_id` is a string to be parsed as a `u64` representing a user-defined identifier which
///   will be permanently associated with the transfer.
///
/// For details of other parameters, see [the module docs](crate::cli#common-parameters).
#[allow(clippy::too_many_arguments)]
pub async fn transfer(
    maybe_rpc_id: &str,
    node_address: &str,
    verbosity_level: u64,
    amount: &str,
    target_account: &str,
    transfer_id: &str,
    deploy_params: DeployStrParams<'_>,
    payment_params: PaymentStrParams<'_>,
) -> Result<SuccessResponse<PutDeployResult>, CliError> {
    let rpc_id = parse::rpc_id(maybe_rpc_id);
    let verbosity = parse::verbosity(verbosity_level);
    let deploy = deploy::new_transfer(
        amount,
        None,
        target_account,
        transfer_id,
        deploy_params,
        payment_params,
        false,
    )?;
    crate::put_deploy(rpc_id, node_address, verbosity, deploy)
        .await
        .map_err(CliError::from)
}

/// Creates a [`Deploy`] to transfer funds between purses, and sends it to the specified node for
/// speculative execution.
///
/// * `amount` is a string to be parsed as a `U512` specifying the amount to be transferred.
/// * `target_account` is the [`AccountHash`], [`URef`] or [`PublicKey`] of the account to which the
///   funds will be transferred, formatted as a hex-encoded string.  The account's main purse will
///   receive the funds.
/// * `transfer_id` is a string to be parsed as a `u64` representing a user-defined identifier which
///   will be permanently associated with the transfer.
///
/// For details of other parameters, see [the module docs](crate::cli#common-parameters).
#[allow(clippy::too_many_arguments)]
pub async fn speculative_transfer(
    maybe_block_id: &str,
    maybe_rpc_id: &str,
    node_address: &str,
    verbosity_level: u64,
    amount: &str,
    target_account: &str,
    transfer_id: &str,
    deploy_params: DeployStrParams<'_>,
    payment_params: PaymentStrParams<'_>,
) -> Result<SuccessResponse<SpeculativeExecResult>, CliError> {
    let rpc_id = parse::rpc_id(maybe_rpc_id);
    let verbosity = parse::verbosity(verbosity_level);
    let deploy = deploy::new_transfer(
        amount,
        None,
        target_account,
        transfer_id,
        deploy_params,
        payment_params,
        false,
    )?;
    let speculative_exec = parse::block_identifier(maybe_block_id)?;
    crate::speculative_exec(rpc_id, node_address, speculative_exec, verbosity, deploy)
        .await
        .map_err(CliError::from)
}

/// Creates a transfer [`Deploy`] and outputs it to a file or stdout.
///
/// As a file, the `Deploy` can subsequently be signed by other parties using [`sign_deploy_file`]
/// and then sent to the network for execution using [`send_deploy_file`].
///
/// `maybe_output_path` specifies the output file path, or if empty, will print it to `stdout`.  If
/// `force` is true, and a file exists at `maybe_output_path`, it will be overwritten.  If `force`
/// is false and a file exists at `maybe_output_path`, [`Error::FileAlreadyExists`] is returned
/// and the file will not be written.
pub fn make_transfer(
    #[allow(unused_variables)] maybe_output_path: &str,
    amount: &str,
    target_account: &str,
    transfer_id: &str,
    deploy_params: DeployStrParams<'_>,
    payment_params: PaymentStrParams<'_>,
    #[allow(unused_variables)] force: bool,
) -> Result<Deploy, CliError> {
    let deploy = deploy::new_transfer(
        amount,
        None,
        target_account,
        transfer_id,
        deploy_params,
        payment_params,
        true,
    )?;
    #[cfg(not(any(feature = "sdk")))]
    {
        let output = parse::output_kind(maybe_output_path, force);
        let _ = crate::output_deploy(output, &deploy).map_err(CliError::from);
    }
    Ok(deploy)
}

=======
pub use transaction::{
    make_transaction, put_transaction, send_transaction_file, sign_transaction_file,
    speculative_send_transaction_file,
};
pub use transaction_builder_params::TransactionBuilderParams;
pub use transaction_str_params::TransactionStrParams;
>>>>>>> 970c8e7a
/// Retrieves a [`Deploy`] from the network.
///
/// `deploy_hash` must be a hex-encoded, 32-byte hash digest.  For details of the other parameters,
/// see [the module docs](crate::cli#common-parameters).
pub async fn get_deploy(
    maybe_rpc_id: &str,
    node_address: &str,
    verbosity_level: u64,
    deploy_hash: &str,
    finalized_approvals: bool,
) -> Result<SuccessResponse<GetDeployResult>, CliError> {
    let rpc_id = parse::rpc_id(maybe_rpc_id);
    let verbosity = parse::verbosity(verbosity_level);
    let deploy_hash = parse::deploy_hash(deploy_hash)?;
    crate::get_deploy(
        rpc_id,
        node_address,
        verbosity,
        deploy_hash,
        finalized_approvals,
    )
    .await
    .map_err(CliError::from)
}

/// Retrieves a [`Block`] from the network.
///
/// For details of the parameters, see [the module docs](crate::cli#common-parameters).
pub async fn get_block(
    maybe_rpc_id: &str,
    node_address: &str,
    verbosity_level: u64,
    maybe_block_id: &str,
) -> Result<SuccessResponse<GetBlockResult>, CliError> {
    let rpc_id = parse::rpc_id(maybe_rpc_id);
    let verbosity = parse::verbosity(verbosity_level);
    let maybe_block_id = parse::block_identifier(maybe_block_id)?;
    crate::get_block(rpc_id, node_address, verbosity, maybe_block_id)
        .await
        .map_err(CliError::from)
}

/// Retrieves all [`Transfer`] items for a [`Block`] from the network.
///
/// For details of the parameters, see [the module docs](crate::cli#common-parameters).
pub async fn get_block_transfers(
    maybe_rpc_id: &str,
    node_address: &str,
    verbosity_level: u64,
    maybe_block_id: &str,
) -> Result<SuccessResponse<GetBlockTransfersResult>, CliError> {
    let rpc_id = parse::rpc_id(maybe_rpc_id);
    let verbosity = parse::verbosity(verbosity_level);
    let maybe_block_id = parse::block_identifier(maybe_block_id)?;
    crate::get_block_transfers(rpc_id, node_address, verbosity, maybe_block_id)
        .await
        .map_err(CliError::from)
}

/// Retrieves a state root hash at a given [`Block`].
///
/// For details of the parameters, see [the module docs](crate::cli#common-parameters).
pub async fn get_state_root_hash(
    maybe_rpc_id: &str,
    node_address: &str,
    verbosity_level: u64,
    maybe_block_id: &str,
) -> Result<SuccessResponse<GetStateRootHashResult>, CliError> {
    let rpc_id = parse::rpc_id(maybe_rpc_id);
    let verbosity = parse::verbosity(verbosity_level);
    let maybe_block_id = parse::block_identifier(maybe_block_id)?;
    crate::get_state_root_hash(rpc_id, node_address, verbosity, maybe_block_id)
        .await
        .map_err(CliError::from)
}

/// Retrieves era information from the network at a given [`Block`].
///
/// For details of the parameters, see [the module docs](crate::cli#common-parameters).
pub async fn get_era_summary(
    maybe_rpc_id: &str,
    node_address: &str,
    verbosity_level: u64,
    maybe_block_id: &str,
) -> Result<SuccessResponse<GetEraSummaryResult>, CliError> {
    let rpc_id = parse::rpc_id(maybe_rpc_id);
    let verbosity = parse::verbosity(verbosity_level);
    let maybe_block_id = parse::block_identifier(maybe_block_id)?;
    crate::get_era_summary(rpc_id, node_address, verbosity, maybe_block_id)
        .await
        .map_err(CliError::from)
}

/// Retrieves a [`StoredValue`] from global state.
///
/// `maybe_block_id` or `maybe_state_root_hash` identify the global state root hash to be used for
/// the query.  Exactly one of these args should be an empty string.
///
/// `key` must be a formatted [`PublicKey`] or [`Key`].  `path` is comprised of components starting
/// from the `key`, separated by `/`s.  It may be empty.
///
/// For details of other parameters, see [the module docs](crate::cli#common-parameters).
pub async fn query_global_state(
    maybe_rpc_id: &str,
    node_address: &str,
    verbosity_level: u64,
    maybe_block_id: &str,
    maybe_state_root_hash: &str,
    key: &str,
    path: &str,
) -> Result<SuccessResponse<QueryGlobalStateResult>, CliError> {
    let rpc_id = parse::rpc_id(maybe_rpc_id);
    let verbosity = parse::verbosity(verbosity_level);
    let global_state_identifier =
        parse::global_state_identifier(maybe_block_id, maybe_state_root_hash)?
            .ok_or(CliError::FailedToParseStateIdentifier)?;
    let key = parse::key_for_query(key)?;
    let path = if path.is_empty() {
        vec![]
    } else {
        path.split('/').map(ToString::to_string).collect()
    };

    crate::query_global_state(
        rpc_id,
        node_address,
        verbosity,
        global_state_identifier,
        key,
        path,
    )
    .await
    .map_err(CliError::from)
}

/// Retrieves a purse's balance from global state.
///
/// `maybe_block_id` or `maybe_state_root_hash` identify the global state root hash to be used for
/// the query.  If both are empty, the latest block is used.
///
/// `purse_id` can be a properly-formatted public key, account hash, entity address or URef.
///
/// For details of other parameters, see [the module docs](crate::cli#common-parameters).
pub async fn query_balance(
    maybe_rpc_id: &str,
    node_address: &str,
    verbosity_level: u64,
    maybe_block_id: &str,
    maybe_state_root_hash: &str,
    purse_id: &str,
) -> Result<SuccessResponse<QueryBalanceResult>, CliError> {
    let rpc_id = parse::rpc_id(maybe_rpc_id);
    let verbosity = parse::verbosity(verbosity_level);
    let maybe_global_state_identifier =
        parse::global_state_identifier(maybe_block_id, maybe_state_root_hash)?;
    let purse_identifier = parse::purse_identifier(purse_id)?;

    crate::query_balance(
        rpc_id,
        node_address,
        verbosity,
        maybe_global_state_identifier,
        purse_identifier,
    )
    .await
    .map_err(CliError::from)
}

/// Retrieves a purse's balance and hold information from global state.
///
/// `maybe_block_id` or `maybe_state_root_hash` identify the global state root hash to be used for
/// the query.  If both are empty, the latest block is used.
///
/// `purse_id` can be a properly-formatted public key, account hash, entity address or URef.
///
/// For details of other parameters, see [the module docs](crate::cli#common-parameters).
pub async fn query_balance_detials(
    maybe_rpc_id: &str,
    node_address: &str,
    verbosity_level: u64,
    maybe_block_id: &str,
    maybe_state_root_hash: &str,
    purse_id: &str,
) -> Result<SuccessResponse<QueryBalanceDetailsResult>, CliError> {
    let rpc_id = parse::rpc_id(maybe_rpc_id);
    let verbosity = parse::verbosity(verbosity_level);
    let maybe_global_state_identifier =
        parse::global_state_identifier(maybe_block_id, maybe_state_root_hash)?;
    let purse_identifier = parse::purse_identifier(purse_id)?;

    crate::query_balance_details(
        rpc_id,
        node_address,
        verbosity,
        maybe_global_state_identifier,
        purse_identifier,
    )
    .await
    .map_err(CliError::from)
}

/// Retrieves a [`StoredValue`] from a dictionary at a given state root hash.
///
/// `state_root_hash` must be a hex-encoded, 32-byte hash digest.
///
/// `dictionary_item_str_params` contains dictionary item identifier options for this query.  See
/// [`DictionaryItemStrParams`] for more details.
///
/// For details of other parameters, see [the module docs](crate::cli#common-parameters).
pub async fn get_dictionary_item(
    maybe_rpc_id: &str,
    node_address: &str,
    verbosity_level: u64,
    state_root_hash: &str,
    dictionary_item_str_params: DictionaryItemStrParams<'_>,
) -> Result<SuccessResponse<GetDictionaryItemResult>, CliError> {
    let rpc_id = parse::rpc_id(maybe_rpc_id);
    let verbosity = parse::verbosity(verbosity_level);
    let state_root_hash =
        Digest::from_hex(state_root_hash).map_err(|error| CliError::FailedToParseDigest {
            context: "state root hash in get_dictionary_item",
            error,
        })?;
    let dictionary_item_identifier =
        DictionaryItemIdentifier::try_from(dictionary_item_str_params)?;

    crate::get_dictionary_item(
        rpc_id,
        node_address,
        verbosity,
        state_root_hash,
        dictionary_item_identifier,
    )
    .await
    .map_err(CliError::from)
}

/// Retrieves a purse's balance at a given state root hash.
///
/// `state_root_hash` must be a hex-encoded, 32-byte hash digest.
///
/// `purse` is a URef, formatted as e.g.
/// ```text
/// uref-0102030405060708090a0b0c0d0e0f101112131415161718191a1b1c1d1e1f20-007
/// ```
///
/// For details of other parameters, see [the module docs](crate::cli#common-parameters).
pub async fn get_balance(
    maybe_rpc_id: &str,
    node_address: &str,
    verbosity_level: u64,
    state_root_hash: &str,
    purse: &str,
) -> Result<SuccessResponse<GetBalanceResult>, CliError> {
    let rpc_id = parse::rpc_id(maybe_rpc_id);
    let verbosity = parse::verbosity(verbosity_level);
    let state_root_hash =
        Digest::from_hex(state_root_hash).map_err(|error| CliError::FailedToParseDigest {
            context: "state root hash in get_balance",
            error,
        })?;
    let purse = URef::from_formatted_str(purse).map_err(|error| CliError::FailedToParseURef {
        context: "purse in get_balance",
        error,
    })?;

    crate::get_balance(rpc_id, node_address, verbosity, state_root_hash, purse)
        .await
        .map_err(CliError::from)
}

/// Retrieves an [`Account`] at a given [`Block`].
///
/// `public_key` is the public key as a formatted string associated with the `Account`.
///
/// For details of other parameters, see [the module docs](crate::cli#common-parameters).
pub async fn get_account(
    maybe_rpc_id: &str,
    node_address: &str,
    verbosity_level: u64,
    maybe_block_id: &str,
    account_identifier: &str,
) -> Result<SuccessResponse<GetAccountResult>, CliError> {
    let rpc_id = parse::rpc_id(maybe_rpc_id);
    let verbosity = parse::verbosity(verbosity_level);
    let maybe_block_id = parse::block_identifier(maybe_block_id)?;
    let account_identifier = parse::account_identifier(account_identifier)?;

    crate::get_account(
        rpc_id,
        node_address,
        verbosity,
        maybe_block_id,
        account_identifier,
    )
    .await
    .map_err(CliError::from)
}

/// Retrieves an [`EntityOrAccount`] at a given [`Block`].
///
/// `public_key` is the public key as a formatted string associated with the `Account`.
///
/// For details of other parameters, see [the module docs](crate::cli#common-parameters).
pub async fn get_entity(
    maybe_rpc_id: &str,
    node_address: &str,
    verbosity_level: u64,
    maybe_block_id: &str,
    account_identifier: &str,
) -> Result<SuccessResponse<GetAddressableEntityResult>, CliError> {
    let rpc_id = parse::rpc_id(maybe_rpc_id);
    let verbosity = parse::verbosity(verbosity_level);
    let maybe_block_id = parse::block_identifier(maybe_block_id)?;
    let entity_identifier = parse::entity_identifier(account_identifier)?;

    crate::get_entity(
        rpc_id,
        node_address,
        verbosity,
        maybe_block_id,
        entity_identifier,
    )
    .await
    .map_err(CliError::from)
}

/// Retrieves the bids and validators at a given [`Block`].
///
/// For details of the parameters, see [the module docs](crate::cli#common-parameters).
pub async fn get_auction_info(
    maybe_rpc_id: &str,
    node_address: &str,
    verbosity_level: u64,
    maybe_block_id: &str,
) -> Result<SuccessResponse<GetAuctionInfoResult>, CliError> {
    let rpc_id = parse::rpc_id(maybe_rpc_id);
    let verbosity = parse::verbosity(verbosity_level);
    let maybe_block_id = parse::block_identifier(maybe_block_id)?;
    crate::get_auction_info(rpc_id, node_address, verbosity, maybe_block_id)
        .await
        .map_err(CliError::from)
}

/// Retrieves the status changes of the active validators on the network.
///
/// For details of the parameters, see [the module docs](crate::cli#common-parameters).
pub async fn get_validator_changes(
    maybe_rpc_id: &str,
    node_address: &str,
    verbosity_level: u64,
) -> Result<SuccessResponse<GetValidatorChangesResult>, CliError> {
    let rpc_id = parse::rpc_id(maybe_rpc_id);
    let verbosity = parse::verbosity(verbosity_level);
    crate::get_validator_changes(rpc_id, node_address, verbosity)
        .await
        .map_err(CliError::from)
}

/// Retrieves the IDs and addresses of the specified node's peers.
///
/// For details of the parameters, see [the module docs](crate::cli#common-parameters).
pub async fn get_peers(
    maybe_rpc_id: &str,
    node_address: &str,
    verbosity_level: u64,
) -> Result<SuccessResponse<GetPeersResult>, CliError> {
    let rpc_id = parse::rpc_id(maybe_rpc_id);
    let verbosity = parse::verbosity(verbosity_level);
    crate::get_peers(rpc_id, node_address, verbosity)
        .await
        .map_err(CliError::from)
}

/// Retrieves the status of the specified node.
///
/// For details of the parameters, see [the module docs](crate::cli#common-parameters).
pub async fn get_node_status(
    maybe_rpc_id: &str,
    node_address: &str,
    verbosity_level: u64,
) -> Result<SuccessResponse<GetNodeStatusResult>, CliError> {
    let rpc_id = parse::rpc_id(maybe_rpc_id);
    let verbosity = parse::verbosity(verbosity_level);
    crate::get_node_status(rpc_id, node_address, verbosity)
        .await
        .map_err(CliError::from)
}

/// Retrieves the Chainspec of the network.
///
/// For details of the parameters, see [the module docs](crate::cli#common-parameters).
pub async fn get_chainspec(
    maybe_rpc_id: &str,
    node_address: &str,
    verbosity_level: u64,
) -> Result<SuccessResponse<GetChainspecResult>, CliError> {
    let rpc_id = parse::rpc_id(maybe_rpc_id);
    let verbosity = parse::verbosity(verbosity_level);
    crate::get_chainspec(rpc_id, node_address, verbosity)
        .await
        .map_err(CliError::from)
}

/// Retrieves the interface description (the schema including examples in OpenRPC format) of the
/// JSON-RPC server's API.
///
/// For details of the parameters, see [the module docs](crate::cli#common-parameters).
pub async fn list_rpcs(
    maybe_rpc_id: &str,
    node_address: &str,
    verbosity_level: u64,
) -> Result<SuccessResponse<ListRpcsResult>, CliError> {
    let rpc_id = parse::rpc_id(maybe_rpc_id);
    let verbosity = parse::verbosity(verbosity_level);
    crate::list_rpcs(rpc_id, node_address, verbosity)
        .await
        .map_err(CliError::from)
}

/// JSON-encode and pretty-print the given value to stdout at the given verbosity level.
///
/// When `verbosity_level` is `0`, nothing is printed.  For `1`, the value is printed with long
/// string fields shortened to a string indicating the character count of the field.  Greater than
/// `1` is the same as for `1` except without abbreviation of long fields.
pub fn json_pretty_print<T: ?Sized + Serialize>(
    value: &T,
    verbosity_level: u64,
) -> Result<(), CliError> {
    let verbosity = parse::verbosity(verbosity_level);
    crate::json_pretty_print(value, verbosity).map_err(CliError::from)
}

/// Retrieves era information from the network at a given switch [`Block`].
///
/// For details of the parameters, see [the module docs](crate::cli#common-parameters).
#[deprecated(
    since = "2.0.0",
    note = "prefer 'get_era_summary' as it doesn't require a switch block"
)]
pub async fn get_era_info(
    maybe_rpc_id: &str,
    node_address: &str,
    verbosity_level: u64,
    maybe_block_id: &str,
) -> Result<SuccessResponse<GetEraInfoResult>, CliError> {
    let rpc_id = parse::rpc_id(maybe_rpc_id);
    let verbosity = parse::verbosity(verbosity_level);
    let maybe_block_id = parse::block_identifier(maybe_block_id)?;
    #[allow(deprecated)]
    crate::get_era_info(rpc_id, node_address, verbosity, maybe_block_id)
        .await
        .map_err(CliError::from)
}<|MERGE_RESOLUTION|>--- conflicted
+++ resolved
@@ -74,257 +74,18 @@
 pub use dictionary_item_str_params::DictionaryItemStrParams;
 pub use error::CliError;
 pub use json_args::{
-    help as json_args_help, Error as JsonArgsError, ErrorDetails as JsonArgsErrorDetails, JsonArg
+    help as json_args_help, Error as JsonArgsError, ErrorDetails as JsonArgsErrorDetails, JsonArg,
 };
 pub use payment_str_params::PaymentStrParams;
 pub use session_str_params::SessionStrParams;
 pub use simple_args::help as simple_args_help;
-<<<<<<< HEAD
-
-/// Creates a [`Deploy`] and sends it to the network for execution.
-///
-/// For details of the parameters, see [the module docs](crate::cli#common-parameters) or the docs
-/// of the individual parameter types.
-pub async fn put_deploy(
-    maybe_rpc_id: &str,
-    node_address: &str,
-    verbosity_level: u64,
-    deploy_params: DeployStrParams<'_>,
-    session_params: SessionStrParams<'_>,
-    payment_params: PaymentStrParams<'_>,
-) -> Result<SuccessResponse<PutDeployResult>, CliError> {
-    let rpc_id = parse::rpc_id(maybe_rpc_id);
-    let verbosity = parse::verbosity(verbosity_level);
-    let deploy =
-        deploy::with_payment_and_session(deploy_params, payment_params, session_params, false)?;
-    crate::put_deploy(rpc_id, node_address, verbosity, deploy)
-        .await
-        .map_err(CliError::from)
-}
-
-/// Creates a [`Deploy`] and sends it to the specified node for speculative execution.
-///
-/// For details of the parameters, see [the module docs](crate::cli#common-parameters) or the docs
-/// of the individual parameter types.
-pub async fn speculative_put_deploy(
-    maybe_block_id: &str,
-    maybe_rpc_id: &str,
-    node_address: &str,
-    verbosity_level: u64,
-    deploy_params: DeployStrParams<'_>,
-    session_params: SessionStrParams<'_>,
-    payment_params: PaymentStrParams<'_>,
-) -> Result<SuccessResponse<SpeculativeExecResult>, CliError> {
-    let rpc_id = parse::rpc_id(maybe_rpc_id);
-    let verbosity = parse::verbosity(verbosity_level);
-    let deploy =
-        deploy::with_payment_and_session(deploy_params, payment_params, session_params, false)?;
-    let speculative_exec = parse::block_identifier(maybe_block_id)?;
-    crate::speculative_exec(rpc_id, node_address, speculative_exec, verbosity, deploy)
-        .await
-        .map_err(CliError::from)
-}
-/// Creates a [`Deploy`] and outputs it to a file or stdout.
-///
-/// As a file, the `Deploy` can subsequently be signed by other parties using [`sign_deploy_file`]
-/// and then sent to the network for execution using [`send_deploy_file`].
-///
-/// `maybe_output_path` specifies the output file path, or if empty, will print it to `stdout`.  If
-/// `force` is true, and a file exists at `maybe_output_path`, it will be overwritten.  If `force`
-/// is false and a file exists at `maybe_output_path`, [`Error::FileAlreadyExists`] is returned
-/// and the file will not be written.
-pub fn make_deploy(
-    #[allow(unused_variables)] maybe_output_path: &str,
-    deploy_params: DeployStrParams<'_>,
-    session_params: SessionStrParams<'_>,
-    payment_params: PaymentStrParams<'_>,
-    #[allow(unused_variables)] force: bool,
-) -> Result<Deploy, CliError> {
-    let deploy =
-        deploy::with_payment_and_session(deploy_params, payment_params, session_params, true)?;
-    #[cfg(not(any(feature = "sdk")))]
-    {
-        let output = parse::output_kind(maybe_output_path, force);
-        let _ = crate::output_deploy(output, &deploy).map_err(CliError::from);
-    }
-    Ok(deploy)
-}
-
-/// Reads a previously-saved [`Deploy`] from a file, cryptographically signs it, and outputs it to a
-/// file or stdout.
-///
-/// `maybe_output_path` specifies the output file path, or if empty, will print it to `stdout`.  If
-/// `force` is true, and a file exists at `maybe_output_path`, it will be overwritten.  If `force`
-/// is false and a file exists at `maybe_output_path`, [`Error::FileAlreadyExists`] is returned
-/// and the file will not be written.
-#[cfg(not(any(feature = "sdk")))]
-pub fn sign_deploy_file(
-    input_path: &str,
-    secret_key_path: &str,
-    maybe_output_path: &str,
-    force: bool,
-) -> Result<(), CliError> {
-    let secret_key = parse::secret_key_from_file(secret_key_path)?;
-    let output = parse::output_kind(maybe_output_path, force);
-    crate::sign_deploy_file(input_path, &secret_key, output).map_err(CliError::from)
-}
-
-/// Reads a previously-saved [`Deploy`] from a file and sends it to the network for execution.
-///
-/// For details of the parameters, see [the module docs](crate::cli#common-parameters).
-pub async fn send_deploy_file(
-    maybe_rpc_id: &str,
-    node_address: &str,
-    verbosity_level: u64,
-    input_path: &str,
-) -> Result<SuccessResponse<PutDeployResult>, CliError> {
-    let rpc_id = parse::rpc_id(maybe_rpc_id);
-    let verbosity = parse::verbosity(verbosity_level);
-    let deploy = crate::read_deploy_file(input_path)?;
-    crate::put_deploy(rpc_id, node_address, verbosity, deploy)
-        .await
-        .map_err(CliError::from)
-}
-
-/// Reads a previously-saved [`Deploy`] from a file and sends it to the specified node for
-/// speculative execution.
-/// For details of the parameters, see [the module docs](crate::cli#common-parameters).
-pub async fn speculative_send_deploy_file(
-    maybe_block_id: &str,
-    maybe_rpc_id: &str,
-    node_address: &str,
-    verbosity_level: u64,
-    input_path: &str,
-) -> Result<SuccessResponse<SpeculativeExecResult>, CliError> {
-    let rpc_id = parse::rpc_id(maybe_rpc_id);
-    let speculative_exec = parse::block_identifier(maybe_block_id)?;
-    let verbosity = parse::verbosity(verbosity_level);
-    let deploy = crate::read_deploy_file(input_path)?;
-    crate::speculative_exec(rpc_id, node_address, speculative_exec, verbosity, deploy)
-        .await
-        .map_err(CliError::from)
-}
-
-/// Transfers funds between purses.
-///
-/// * `amount` is a string to be parsed as a `U512` specifying the amount to be transferred.
-/// * `target_account` is the [`AccountHash`], [`URef`] or [`PublicKey`] of the account to which the
-///   funds will be transferred, formatted as a hex-encoded string.  The account's main purse will
-///   receive the funds.
-/// * `transfer_id` is a string to be parsed as a `u64` representing a user-defined identifier which
-///   will be permanently associated with the transfer.
-///
-/// For details of other parameters, see [the module docs](crate::cli#common-parameters).
-#[allow(clippy::too_many_arguments)]
-pub async fn transfer(
-    maybe_rpc_id: &str,
-    node_address: &str,
-    verbosity_level: u64,
-    amount: &str,
-    target_account: &str,
-    transfer_id: &str,
-    deploy_params: DeployStrParams<'_>,
-    payment_params: PaymentStrParams<'_>,
-) -> Result<SuccessResponse<PutDeployResult>, CliError> {
-    let rpc_id = parse::rpc_id(maybe_rpc_id);
-    let verbosity = parse::verbosity(verbosity_level);
-    let deploy = deploy::new_transfer(
-        amount,
-        None,
-        target_account,
-        transfer_id,
-        deploy_params,
-        payment_params,
-        false,
-    )?;
-    crate::put_deploy(rpc_id, node_address, verbosity, deploy)
-        .await
-        .map_err(CliError::from)
-}
-
-/// Creates a [`Deploy`] to transfer funds between purses, and sends it to the specified node for
-/// speculative execution.
-///
-/// * `amount` is a string to be parsed as a `U512` specifying the amount to be transferred.
-/// * `target_account` is the [`AccountHash`], [`URef`] or [`PublicKey`] of the account to which the
-///   funds will be transferred, formatted as a hex-encoded string.  The account's main purse will
-///   receive the funds.
-/// * `transfer_id` is a string to be parsed as a `u64` representing a user-defined identifier which
-///   will be permanently associated with the transfer.
-///
-/// For details of other parameters, see [the module docs](crate::cli#common-parameters).
-#[allow(clippy::too_many_arguments)]
-pub async fn speculative_transfer(
-    maybe_block_id: &str,
-    maybe_rpc_id: &str,
-    node_address: &str,
-    verbosity_level: u64,
-    amount: &str,
-    target_account: &str,
-    transfer_id: &str,
-    deploy_params: DeployStrParams<'_>,
-    payment_params: PaymentStrParams<'_>,
-) -> Result<SuccessResponse<SpeculativeExecResult>, CliError> {
-    let rpc_id = parse::rpc_id(maybe_rpc_id);
-    let verbosity = parse::verbosity(verbosity_level);
-    let deploy = deploy::new_transfer(
-        amount,
-        None,
-        target_account,
-        transfer_id,
-        deploy_params,
-        payment_params,
-        false,
-    )?;
-    let speculative_exec = parse::block_identifier(maybe_block_id)?;
-    crate::speculative_exec(rpc_id, node_address, speculative_exec, verbosity, deploy)
-        .await
-        .map_err(CliError::from)
-}
-
-/// Creates a transfer [`Deploy`] and outputs it to a file or stdout.
-///
-/// As a file, the `Deploy` can subsequently be signed by other parties using [`sign_deploy_file`]
-/// and then sent to the network for execution using [`send_deploy_file`].
-///
-/// `maybe_output_path` specifies the output file path, or if empty, will print it to `stdout`.  If
-/// `force` is true, and a file exists at `maybe_output_path`, it will be overwritten.  If `force`
-/// is false and a file exists at `maybe_output_path`, [`Error::FileAlreadyExists`] is returned
-/// and the file will not be written.
-pub fn make_transfer(
-    #[allow(unused_variables)] maybe_output_path: &str,
-    amount: &str,
-    target_account: &str,
-    transfer_id: &str,
-    deploy_params: DeployStrParams<'_>,
-    payment_params: PaymentStrParams<'_>,
-    #[allow(unused_variables)] force: bool,
-) -> Result<Deploy, CliError> {
-    let deploy = deploy::new_transfer(
-        amount,
-        None,
-        target_account,
-        transfer_id,
-        deploy_params,
-        payment_params,
-        true,
-    )?;
-    #[cfg(not(any(feature = "sdk")))]
-    {
-        let output = parse::output_kind(maybe_output_path, force);
-        let _ = crate::output_deploy(output, &deploy).map_err(CliError::from);
-    }
-    Ok(deploy)
-}
-
-=======
 pub use transaction::{
     make_transaction, put_transaction, send_transaction_file, sign_transaction_file,
     speculative_send_transaction_file,
 };
 pub use transaction_builder_params::TransactionBuilderParams;
 pub use transaction_str_params::TransactionStrParams;
->>>>>>> 970c8e7a
+
 /// Retrieves a [`Deploy`] from the network.
 ///
 /// `deploy_hash` must be a hex-encoded, 32-byte hash digest.  For details of the other parameters,
@@ -501,7 +262,7 @@
 /// `purse_id` can be a properly-formatted public key, account hash, entity address or URef.
 ///
 /// For details of other parameters, see [the module docs](crate::cli#common-parameters).
-pub async fn query_balance_detials(
+pub async fn query_balance_details(
     maybe_rpc_id: &str,
     node_address: &str,
     verbosity_level: u64,

//! This module contains structs and helpers which are used by multiple subcommands related to
//! creating deploys.

use std::{convert::TryInto, fs, io, path::Path, str::FromStr};

use rand::Rng;
use serde::{self, Deserialize};

use casper_types::{
    account::AccountHash, bytesrepr, crypto, AsymmetricType, BlockHash, CLValue, DeployHash,
    Digest, ExecutableDeployItem, HashAddr, Key, NamedArg, PublicKey, RuntimeArgs, SecretKey,
    TimeDiff, Timestamp, UIntParseError, URef, U512,
};

use super::{simple_args, CliError, PaymentStrParams, SessionStrParams};
use crate::{
<<<<<<< HEAD
    BlockIdentifier, GlobalStateIdentifier, JsonRpcId, OutputKind, PurseIdentifier, Verbosity,
=======
    types::{BlockHash, DeployHash, ExecutableDeployItem, TimeDiff, Timestamp},
    AccountIdentifier, BlockIdentifier, GlobalStateIdentifier, JsonRpcId, OutputKind,
    PurseIdentifier, Verbosity,
>>>>>>> 81b3a6ec
};

pub(super) fn rpc_id(maybe_rpc_id: &str) -> JsonRpcId {
    if maybe_rpc_id.is_empty() {
        JsonRpcId::from(rand::thread_rng().gen::<i64>())
    } else if let Ok(i64_id) = maybe_rpc_id.parse::<i64>() {
        JsonRpcId::from(i64_id)
    } else {
        JsonRpcId::from(maybe_rpc_id.to_string())
    }
}

pub(super) fn verbosity(verbosity_level: u64) -> Verbosity {
    match verbosity_level {
        0 => Verbosity::Low,
        1 => Verbosity::Medium,
        _ => Verbosity::High,
    }
}

pub(super) fn output_kind(maybe_output_path: &str, force: bool) -> OutputKind {
    if maybe_output_path.is_empty() {
        OutputKind::Stdout
    } else {
        OutputKind::file(Path::new(maybe_output_path), force)
    }
}

pub(super) fn secret_key_from_file<P: AsRef<Path>>(
    secret_key_path: P,
) -> Result<SecretKey, CliError> {
    SecretKey::from_file(secret_key_path).map_err(|error| {
        CliError::Core(crate::Error::CryptoError {
            context: "secret key",
            error,
        })
    })
}

pub(super) fn timestamp(value: &str) -> Result<Timestamp, CliError> {
    if value.is_empty() {
        return Ok(Timestamp::now());
    }
    Timestamp::from_str(value).map_err(|error| CliError::FailedToParseTimestamp {
        context: "timestamp",
        error,
    })
}

pub(super) fn ttl(value: &str) -> Result<TimeDiff, CliError> {
    TimeDiff::from_str(value).map_err(|error| CliError::FailedToParseTimeDiff {
        context: "ttl",
        error,
    })
}

pub(super) fn session_account(value: &str) -> Result<Option<PublicKey>, CliError> {
    if value.is_empty() {
        return Ok(None);
    }

    let public_key = PublicKey::from_hex(value).map_err(|error| crate::Error::CryptoError {
        context: "session account",
        error: crypto::ErrorExt::from(error),
    })?;
    Ok(Some(public_key))
}

/// Handles providing the arg for and retrieval of simple session and payment args.
mod arg_simple {
    use super::*;

    pub(crate) mod session {
        use super::*;

        pub fn parse(values: &[&str]) -> Result<Option<RuntimeArgs>, CliError> {
            Ok(if values.is_empty() {
                None
            } else {
                Some(get(values)?)
            })
        }
    }

    pub(crate) mod payment {
        use super::*;

        pub fn parse(values: &[&str]) -> Result<Option<RuntimeArgs>, CliError> {
            Ok(if values.is_empty() {
                None
            } else {
                Some(get(values)?)
            })
        }
    }

    fn get(values: &[&str]) -> Result<RuntimeArgs, CliError> {
        let mut runtime_args = RuntimeArgs::new();
        for arg in values {
            simple_args::insert_arg(arg, &mut runtime_args)?;
        }
        Ok(runtime_args)
    }
}

mod args_json {
    use super::*;
    use crate::cli::JsonArg;

    pub mod session {
        use super::*;

        pub fn parse(json_str: &str) -> Result<Option<RuntimeArgs>, CliError> {
            get(json_str)
        }
    }

    pub mod payment {
        use super::*;

        pub fn parse(json_str: &str) -> Result<Option<RuntimeArgs>, CliError> {
            get(json_str)
        }
    }

    fn get(json_str: &str) -> Result<Option<RuntimeArgs>, CliError> {
        if json_str.is_empty() {
            return Ok(None);
        }
        let json_args: Vec<JsonArg> = serde_json::from_str(json_str)?;
        let mut named_args = Vec::with_capacity(json_args.len());
        for json_arg in json_args {
            named_args.push(NamedArg::try_from(json_arg)?);
        }
        Ok(Some(RuntimeArgs::from(named_args)))
    }
}

/// Handles providing the arg for and retrieval of complex session and payment args. These are read
/// in from a file.
mod args_complex {
    use std::{
        fmt::{self, Formatter},
        result::Result as StdResult,
    };

    use serde::de::{Deserializer, Error as SerdeError, Visitor};

    use casper_types::checksummed_hex;

    use super::*;

    #[derive(Debug, Deserialize)]
    #[serde(rename_all = "snake_case")]
    enum DeployArgValue {
        /// Contains `CLValue` serialized into bytes in base16 form.
        #[serde(deserialize_with = "deserialize_raw_bytes")]
        RawBytes(Vec<u8>),
    }

    fn deserialize_raw_bytes<'de, D: Deserializer<'de>>(
        deserializer: D,
    ) -> StdResult<Vec<u8>, D::Error> {
        struct HexStrVisitor;

        impl<'de> Visitor<'de> for HexStrVisitor {
            type Value = Vec<u8>;

            fn expecting(&self, formatter: &mut Formatter) -> fmt::Result {
                write!(formatter, "a hex encoded string")
            }

            fn visit_str<E: SerdeError>(
                self,
                hex_encoded_input: &str,
            ) -> StdResult<Self::Value, E> {
                checksummed_hex::decode(hex_encoded_input).map_err(SerdeError::custom)
            }

            fn visit_borrowed_str<E: SerdeError>(
                self,
                hex_encoded_input: &'de str,
            ) -> StdResult<Self::Value, E> {
                checksummed_hex::decode(hex_encoded_input).map_err(SerdeError::custom)
            }
        }

        deserializer.deserialize_str(HexStrVisitor)
    }

    #[derive(Debug, Deserialize)]
    #[serde(rename_all = "snake_case")]
    struct DeployArg {
        /// Deploy argument's name.
        name: String,
        value: DeployArgValue,
    }

    impl From<DeployArgValue> for CLValue {
        fn from(value: DeployArgValue) -> Self {
            match value {
                DeployArgValue::RawBytes(bytes) => bytesrepr::deserialize(bytes)
                    .unwrap_or_else(|error| panic!("should deserialize deploy arg: {}", error)),
            }
        }
    }

    impl From<DeployArg> for NamedArg {
        fn from(deploy_arg: DeployArg) -> Self {
            let cl_value = deploy_arg
                .value
                .try_into()
                .unwrap_or_else(|error| panic!("should serialize deploy arg: {}", error));
            NamedArg::new(deploy_arg.name, cl_value)
        }
    }

    pub mod session {
        use super::*;

        pub fn parse(path: &str) -> Result<Option<RuntimeArgs>, CliError> {
            if path.is_empty() {
                return Ok(None);
            }
            let runtime_args = get(path).map_err(|error| crate::Error::IoError {
                context: format!("error reading session file at '{}'", path),
                error,
            })?;
            Ok(Some(runtime_args))
        }
    }

    pub mod payment {
        use super::*;

        pub fn parse(path: &str) -> Result<Option<RuntimeArgs>, CliError> {
            if path.is_empty() {
                return Ok(None);
            }
            let runtime_args = get(path).map_err(|error| crate::Error::IoError {
                context: format!("error reading payment file at '{}'", path),
                error,
            })?;
            Ok(Some(runtime_args))
        }
    }

    fn get(path: &str) -> io::Result<RuntimeArgs> {
        let bytes = fs::read(path)?;
        // Received structured args in JSON format.
        let args: Vec<DeployArg> = serde_json::from_slice(&bytes)?;
        // Convert JSON deploy args into vector of named args.
        let mut named_args = Vec::with_capacity(args.len());
        for arg in args {
            named_args.push(arg.into());
        }
        Ok(RuntimeArgs::from(named_args))
    }
}

const STANDARD_PAYMENT_ARG_NAME: &str = "amount";
fn standard_payment(value: &str) -> Result<RuntimeArgs, CliError> {
    if value.is_empty() {
        return Err(CliError::InvalidCLValue(value.to_string()));
    }
    let arg = U512::from_dec_str(value).map_err(|err| CliError::FailedToParseUint {
        context: "amount",
        error: UIntParseError::FromDecStr(err),
    })?;
    let mut runtime_args = RuntimeArgs::new();
    runtime_args.insert(STANDARD_PAYMENT_ARG_NAME, arg)?;
    Ok(runtime_args)
}

fn args_from_simple_or_json_or_complex(
    simple: Option<RuntimeArgs>,
    json: Option<RuntimeArgs>,
    complex: Option<RuntimeArgs>,
) -> RuntimeArgs {
    // We can have exactly zero or one of the two as `Some`.
    match (simple, json, complex) {
        (Some(args), None, None) | (None, Some(args), None) | (None, None, Some(args)) => args,
        (None, None, None) => RuntimeArgs::new(),
        _ => unreachable!("should not have more than one of simple, json or complex args"),
    }
}

/// Private macro for enforcing parameter validity.
/// e.g. check_exactly_one_not_empty!(
///   (field1) requires[another_field],
///   (field2) requires[another_field, yet_another_field]
///   (field3) requires[]
/// )
/// Returns an error if:
/// - More than one parameter is non-empty.
/// - Any parameter that is non-empty has requires[] requirements that are empty.
macro_rules! check_exactly_one_not_empty {
    ( context: $site:expr, $( ($x:expr) requires[$($y:expr),*] requires_empty[$($z:expr),*] ),+ $(,)? ) => {{

        let field_is_empty_map = &[$(
            (stringify!($x), $x.is_empty())
        ),+];

        let required_arguments = field_is_empty_map
            .iter()
            .filter(|(_, is_empty)| !*is_empty)
            .map(|(field, _)| field.to_string())
            .collect::<Vec<_>>();

        if required_arguments.is_empty() {
            let required_param_names = vec![$((stringify!($x))),+];
            return Err(CliError::InvalidArgument {
                context: $site,
                error: format!("Missing a required arg - exactly one of the following must be provided: {:?}", required_param_names),
            });
        }
        if required_arguments.len() == 1 {
            let name = &required_arguments[0];
            let field_requirements = &[$(
                (
                    stringify!($x),
                    $x,
                    vec![$((stringify!($y), $y)),*],
                    vec![$((stringify!($z), $z)),*],
                )
            ),+];

            // Check requires[] and requires_requires_empty[] fields
            let (_, value, requirements, required_empty) = field_requirements
                .iter()
                .find(|(field, _, _, _)| *field == name).expect("should exist");
            let required_arguments = requirements
                .iter()
                .filter(|(_, value)| !value.is_empty())
                .collect::<Vec<_>>();

            if requirements.len() != required_arguments.len() {
                let required_param_names = requirements
                    .iter()
                    .map(|(requirement_name, _)| requirement_name)
                    .collect::<Vec<_>>();
                return Err(CliError::InvalidArgument {
                    context: $site,
                    error: format!("Field {} also requires following fields to be provided: {:?}", name, required_param_names),
                });
            }

            let mut conflicting_fields = required_empty
                .iter()
                .filter(|(_, value)| !value.is_empty())
                .map(|(field, value)| format!("{}={}", field, value)).collect::<Vec<_>>();

            if !conflicting_fields.is_empty() {
                conflicting_fields.push(format!("{}={}", name, value));
                conflicting_fields.sort();
                return Err(CliError::ConflictingArguments{
                    context: $site,
                    args: conflicting_fields,
                });
            }
        } else {
            let mut non_empty_fields_with_values = vec![$((stringify!($x), $x)),+]
                .iter()
                .filter_map(|(field, value)| if !value.is_empty() {
                    Some(format!("{}={}", field, value))
                } else {
                    None
                })
                .collect::<Vec<String>>();
            non_empty_fields_with_values.sort();
            return Err(CliError::ConflictingArguments {
                context: $site,
                args: non_empty_fields_with_values,
            });
        }
    }}
}

pub(super) fn session_executable_deploy_item(
    params: SessionStrParams,
) -> Result<ExecutableDeployItem, CliError> {
    let SessionStrParams {
        session_hash,
        session_name,
        session_package_hash,
        session_package_name,
        session_path,
        ref session_args_simple,
        session_args_json,
        session_args_complex,
        session_version,
        session_entry_point,
        is_session_transfer: session_transfer,
    } = params;
    // This is to make sure that we're using &str consistently in the macro call below.
    let is_session_transfer = if session_transfer { "true" } else { "" };

    check_exactly_one_not_empty!(
        context: "parse_session_info",
        (session_hash)
            requires[session_entry_point] requires_empty[session_version],
        (session_name)
            requires[session_entry_point] requires_empty[session_version],
        (session_package_hash)
            requires[session_entry_point] requires_empty[],
        (session_package_name)
            requires[session_entry_point] requires_empty[],
        (session_path)
            requires[] requires_empty[session_entry_point, session_version],
        (is_session_transfer)
            requires[] requires_empty[session_entry_point, session_version]
    );
    if !session_args_simple.is_empty() && !session_args_complex.is_empty() {
        return Err(CliError::ConflictingArguments {
            context: "parse_session_info",
            args: vec!["session_args".to_owned(), "session_args_complex".to_owned()],
        });
    }

    let session_args = args_from_simple_or_json_or_complex(
        arg_simple::session::parse(session_args_simple)?,
        args_json::session::parse(session_args_json)?,
        args_complex::session::parse(session_args_complex)?,
    );
    if session_transfer {
        if session_args.is_empty() {
            return Err(CliError::InvalidArgument {
                context: "is_session_transfer",
                error: "requires --session-arg to be present".to_string(),
            });
        }
        return Ok(ExecutableDeployItem::Transfer { args: session_args });
    }
    let invalid_entry_point = || CliError::InvalidArgument {
        context: "session_entry_point",
        error: session_entry_point.to_string(),
    };
    if let Some(session_name) = name(session_name) {
        return Ok(ExecutableDeployItem::StoredContractByName {
            name: session_name,
            entry_point: entry_point(session_entry_point).ok_or_else(invalid_entry_point)?,
            args: session_args,
        });
    }

    if let Some(session_hash) = contract_hash(session_hash)? {
        return Ok(ExecutableDeployItem::StoredContractByHash {
            hash: session_hash.into(),
            entry_point: entry_point(session_entry_point).ok_or_else(invalid_entry_point)?,
            args: session_args,
        });
    }

    let version = version(session_version)?;
    if let Some(package_name) = name(session_package_name) {
        return Ok(ExecutableDeployItem::StoredVersionedContractByName {
            name: package_name,
            version, // defaults to highest enabled version
            entry_point: entry_point(session_entry_point).ok_or_else(invalid_entry_point)?,
            args: session_args,
        });
    }

    if let Some(package_hash) = contract_hash(session_package_hash)? {
        return Ok(ExecutableDeployItem::StoredVersionedContractByHash {
            hash: package_hash.into(),
            version, // defaults to highest enabled version
            entry_point: entry_point(session_entry_point).ok_or_else(invalid_entry_point)?,
            args: session_args,
        });
    }

    let module_bytes = fs::read(session_path).map_err(|error| crate::Error::IoError {
        context: format!("unable to read session file at '{}'", session_path),
        error,
    })?;
    Ok(ExecutableDeployItem::ModuleBytes {
        module_bytes: module_bytes.into(),
        args: session_args,
    })
}

pub(super) fn payment_executable_deploy_item(
    params: PaymentStrParams,
) -> Result<ExecutableDeployItem, CliError> {
    let PaymentStrParams {
        payment_amount,
        payment_hash,
        payment_name,
        payment_package_hash,
        payment_package_name,
        payment_path,
        ref payment_args_simple,
        payment_args_json,
        payment_args_complex,
        payment_version,
        payment_entry_point,
    } = params;
    check_exactly_one_not_empty!(
        context: "parse_payment_info",
        (payment_amount)
            requires[] requires_empty[payment_entry_point, payment_version],
        (payment_hash)
            requires[payment_entry_point] requires_empty[payment_version],
        (payment_name)
            requires[payment_entry_point] requires_empty[payment_version],
        (payment_package_hash)
            requires[payment_entry_point] requires_empty[],
        (payment_package_name)
            requires[payment_entry_point] requires_empty[],
        (payment_path) requires[] requires_empty[payment_entry_point, payment_version],
    );
    if !payment_args_simple.is_empty() && !payment_args_complex.is_empty() {
        return Err(CliError::ConflictingArguments {
            context: "parse_payment_info",
            args: vec![
                "payment_args_simple".to_owned(),
                "payment_args_complex".to_owned(),
            ],
        });
    }

    if let Ok(payment_args) = standard_payment(payment_amount) {
        return Ok(ExecutableDeployItem::ModuleBytes {
            module_bytes: vec![].into(),
            args: payment_args,
        });
    }

    let invalid_entry_point = || CliError::InvalidArgument {
        context: "payment_entry_point",
        error: payment_entry_point.to_string(),
    };

    let payment_args = args_from_simple_or_json_or_complex(
        arg_simple::payment::parse(payment_args_simple)?,
        args_json::payment::parse(payment_args_json)?,
        args_complex::payment::parse(payment_args_complex)?,
    );

    if let Some(payment_name) = name(payment_name) {
        return Ok(ExecutableDeployItem::StoredContractByName {
            name: payment_name,
            entry_point: entry_point(payment_entry_point).ok_or_else(invalid_entry_point)?,
            args: payment_args,
        });
    }

    if let Some(payment_hash) = contract_hash(payment_hash)? {
        return Ok(ExecutableDeployItem::StoredContractByHash {
            hash: payment_hash.into(),
            entry_point: entry_point(payment_entry_point).ok_or_else(invalid_entry_point)?,
            args: payment_args,
        });
    }

    let version = version(payment_version)?;
    if let Some(package_name) = name(payment_package_name) {
        return Ok(ExecutableDeployItem::StoredVersionedContractByName {
            name: package_name,
            version, // defaults to highest enabled version
            entry_point: entry_point(payment_entry_point).ok_or_else(invalid_entry_point)?,
            args: payment_args,
        });
    }

    if let Some(package_hash) = contract_hash(payment_package_hash)? {
        return Ok(ExecutableDeployItem::StoredVersionedContractByHash {
            hash: package_hash.into(),
            version, // defaults to highest enabled version
            entry_point: entry_point(payment_entry_point).ok_or_else(invalid_entry_point)?,
            args: payment_args,
        });
    }

    let module_bytes = fs::read(payment_path).map_err(|error| crate::Error::IoError {
        context: format!("unable to read payment file at '{}'", payment_path),
        error,
    })?;
    Ok(ExecutableDeployItem::ModuleBytes {
        module_bytes: module_bytes.into(),
        args: payment_args,
    })
}

fn contract_hash(value: &str) -> Result<Option<HashAddr>, CliError> {
    if value.is_empty() {
        return Ok(None);
    }
    match Digest::from_hex(value) {
        Ok(digest) => Ok(Some(digest.value())),
        Err(error) => {
            if let Ok(Key::Hash(hash)) = Key::from_formatted_str(value) {
                Ok(Some(hash))
            } else {
                Err(CliError::FailedToParseDigest {
                    context: "contract hash",
                    error,
                })
            }
        }
    }
}

fn name(value: &str) -> Option<String> {
    if value.is_empty() {
        return None;
    }
    Some(value.to_string())
}

fn entry_point(value: &str) -> Option<String> {
    if value.is_empty() {
        return None;
    }
    Some(value.to_string())
}

fn version(value: &str) -> Result<Option<u32>, CliError> {
    if value.is_empty() {
        return Ok(None);
    }
    let parsed = value
        .parse::<u32>()
        .map_err(|error| CliError::FailedToParseInt {
            context: "version",
            error,
        })?;
    Ok(Some(parsed))
}

pub(super) fn transfer_id(value: &str) -> Result<u64, CliError> {
    value.parse().map_err(|error| CliError::FailedToParseInt {
        context: "transfer-id",
        error,
    })
}

pub(super) fn block_identifier(
    maybe_block_identifier: &str,
) -> Result<Option<BlockIdentifier>, CliError> {
    if maybe_block_identifier.is_empty() {
        return Ok(None);
    }

    if maybe_block_identifier.len() == (Digest::LENGTH * 2) {
        let hash = Digest::from_hex(maybe_block_identifier).map_err(|error| {
            CliError::FailedToParseDigest {
                context: "block_identifier",
                error,
            }
        })?;
        Ok(Some(BlockIdentifier::Hash(BlockHash::new(hash))))
    } else {
        let height =
            maybe_block_identifier
                .parse()
                .map_err(|error| CliError::FailedToParseInt {
                    context: "block_identifier",
                    error,
                })?;
        Ok(Some(BlockIdentifier::Height(height)))
    }
}

pub(super) fn deploy_hash(deploy_hash: &str) -> Result<DeployHash, CliError> {
    let hash = Digest::from_hex(deploy_hash).map_err(|error| CliError::FailedToParseDigest {
        context: "deploy hash",
        error,
    })?;
    Ok(DeployHash::new(hash))
}

pub(super) fn key_for_query(key: &str) -> Result<Key, CliError> {
    match Key::from_formatted_str(key) {
        Ok(key) => Ok(key),
        Err(error) => {
            if let Ok(public_key) = PublicKey::from_hex(key) {
                Ok(Key::Account(public_key.to_account_hash()))
            } else {
                Err(CliError::FailedToParseKey {
                    context: "key for query",
                    error,
                })
            }
        }
    }
}

/// `maybe_block_id` can be either a block hash or a block height.
pub(super) fn global_state_identifier(
    maybe_block_id: &str,
    maybe_state_root_hash: &str,
) -> Result<Option<GlobalStateIdentifier>, CliError> {
    match block_identifier(maybe_block_id)? {
        Some(BlockIdentifier::Hash(hash)) => {
            return Ok(Some(GlobalStateIdentifier::BlockHash(hash)))
        }
        Some(BlockIdentifier::Height(height)) => {
            return Ok(Some(GlobalStateIdentifier::BlockHeight(height)))
        }
        None => (),
    }

    if maybe_state_root_hash.is_empty() {
        return Ok(None);
    }

    let state_root_hash =
        Digest::from_hex(maybe_state_root_hash).map_err(|error| CliError::FailedToParseDigest {
            context: "state root hash in global_state_identifier",
            error,
        })?;
    Ok(Some(GlobalStateIdentifier::StateRootHash(state_root_hash)))
}

/// `purse_id` can be a formatted public key, account hash, or URef.  It may not be empty.
pub(super) fn purse_identifier(purse_id: &str) -> Result<PurseIdentifier, CliError> {
    const ACCOUNT_HASH_PREFIX: &str = "account-hash-";
    const UREF_PREFIX: &str = "uref-";

    if purse_id.is_empty() {
        return Err(CliError::InvalidArgument {
            context: "purse_identifier",
            error: "cannot be empty string".to_string(),
        });
    }

    if purse_id.starts_with(ACCOUNT_HASH_PREFIX) {
        let account_hash = AccountHash::from_formatted_str(purse_id).map_err(|error| {
            CliError::FailedToParseAccountHash {
                context: "purse_identifier",
                error,
            }
        })?;
        return Ok(PurseIdentifier::MainPurseUnderAccountHash(account_hash));
    }

    if purse_id.starts_with(UREF_PREFIX) {
        let uref =
            URef::from_formatted_str(purse_id).map_err(|error| CliError::FailedToParseURef {
                context: "purse_identifier",
                error,
            })?;
        return Ok(PurseIdentifier::PurseUref(uref));
    }

    let public_key =
        PublicKey::from_hex(purse_id).map_err(|error| CliError::FailedToParsePublicKey {
            context: "purse_identifier".to_string(),
            error,
        })?;
    Ok(PurseIdentifier::MainPurseUnderPublicKey(public_key))
}

/// `account_identifier` can be a formatted public key, in the form of a hex-formatted string,
/// a pem file, or a file containing a hex formatted string, or a formatted string representing
/// an account hash.  It may not be empty.
pub(super) fn account_identifier(account_identifier: &str) -> Result<AccountIdentifier, CliError> {
    const ACCOUNT_HASH_PREFIX: &str = "account-hash-";

    if account_identifier.is_empty() {
        return Err(CliError::InvalidArgument {
            context: "account_identifier",
            error: "cannot be empty string".to_string(),
        });
    }

    if account_identifier.starts_with(ACCOUNT_HASH_PREFIX) {
        let account_hash =
            AccountHash::from_formatted_str(account_identifier).map_err(|error| {
                CliError::FailedToParseAccountHash {
                    context: "account_identifier",
                    error,
                }
            })?;
        return Ok(AccountIdentifier::AccountHash(account_hash));
    }

    let public_key = PublicKey::from_hex(account_identifier).map_err(|error| {
        CliError::FailedToParsePublicKey {
            context: "account_identifier".to_string(),
            error,
        }
    })?;
    Ok(AccountIdentifier::PublicKey(public_key))
}

#[cfg(test)]
mod tests {
    use std::convert::TryFrom;

    use super::*;

    const HASH: &str = "09dcee4b212cfd53642ab323fbef07dafafc6f945a80a00147f62910a915c4e6";
    const NAME: &str = "name";
    const PACKAGE_HASH: &str = "09dcee4b212cfd53642ab323fbef07dafafc6f945a80a00147f62910a915c4e6";
    const PACKAGE_NAME: &str = "package_name";
    const PATH: &str = "./session.wasm";
    const ENTRY_POINT: &str = "entrypoint";
    const VERSION: &str = "3";
    const TRANSFER: bool = true;

    impl<'a> TryFrom<SessionStrParams<'a>> for ExecutableDeployItem {
        type Error = CliError;

        fn try_from(params: SessionStrParams<'a>) -> Result<ExecutableDeployItem, Self::Error> {
            session_executable_deploy_item(params)
        }
    }

    impl<'a> TryFrom<PaymentStrParams<'a>> for ExecutableDeployItem {
        type Error = CliError;

        fn try_from(params: PaymentStrParams<'a>) -> Result<ExecutableDeployItem, Self::Error> {
            payment_executable_deploy_item(params)
        }
    }

    #[test]
    fn should_fail_to_parse_conflicting_arg_types() {
        assert!(matches!(
            session_executable_deploy_item(SessionStrParams {
                session_hash: "",
                session_name: "name",
                session_package_hash: "",
                session_package_name: "",
                session_path: "",
                session_args_simple: vec!["something:u32='0'"],
                session_args_json: "",
                session_args_complex: "path_to/file",
                session_version: "",
                session_entry_point: "entrypoint",
                is_session_transfer: false
            }),
            Err(CliError::ConflictingArguments {
                context: "parse_session_info",
                ..
            })
        ));

        assert!(matches!(
            payment_executable_deploy_item(PaymentStrParams {
                payment_amount: "",
                payment_hash: "name",
                payment_name: "",
                payment_package_hash: "",
                payment_package_name: "",
                payment_path: "",
                payment_args_simple: vec!["something:u32='0'"],
                payment_args_json: "",
                payment_args_complex: "path_to/file",
                payment_version: "",
                payment_entry_point: "entrypoint",
            }),
            Err(CliError::ConflictingArguments {
                context: "parse_payment_info",
                ..
            })
        ));
    }

    #[test]
    fn should_fail_to_parse_conflicting_session_parameters() {
        assert!(matches!(
            session_executable_deploy_item(SessionStrParams {
                session_hash: HASH,
                session_name: NAME,
                session_package_hash: PACKAGE_HASH,
                session_package_name: PACKAGE_NAME,
                session_path: PATH,
                session_args_simple: vec![],
                session_args_json: "",
                session_args_complex: "",
                session_version: "",
                session_entry_point: "",
                is_session_transfer: false
            }),
            Err(CliError::ConflictingArguments {
                context: "parse_session_info",
                ..
            })
        ));
    }

    #[test]
    fn should_fail_to_parse_conflicting_payment_parameters() {
        assert!(matches!(
            payment_executable_deploy_item(PaymentStrParams {
                payment_amount: "12345",
                payment_hash: HASH,
                payment_name: NAME,
                payment_package_hash: PACKAGE_HASH,
                payment_package_name: PACKAGE_NAME,
                payment_path: PATH,
                payment_args_simple: vec![],
                payment_args_json: "",
                payment_args_complex: "",
                payment_version: "",
                payment_entry_point: "",
            }),
            Err(CliError::ConflictingArguments {
                context: "parse_payment_info",
                ..
            })
        ));
    }

    #[test]
    fn should_fail_to_parse_bad_session_args_complex() {
        let missing_file = "missing/file";
        assert!(matches!(
            session_executable_deploy_item(SessionStrParams {
                session_hash: HASH,
                session_name: "",
                session_package_hash: "",
                session_package_name: "",
                session_path: "",
                session_args_simple: vec![],
                session_args_json: "",
                session_args_complex: missing_file,
                session_version: "",
                session_entry_point: "entrypoint",
                is_session_transfer: false,
            }),
            Err(CliError::Core(crate::Error::IoError {
                context,
                ..
            })) if context == format!("error reading session file at '{}'", missing_file)
        ));
    }

    #[test]
    fn should_fail_to_parse_bad_payment_args_complex() {
        let missing_file = "missing/file";
        assert!(matches!(
            payment_executable_deploy_item(PaymentStrParams {
                payment_amount: "",
                payment_hash: HASH,
                payment_name: "",
                payment_package_hash: "",
                payment_package_name: "",
                payment_path: "",
                payment_args_simple: vec![],
                payment_args_json: "",
                payment_args_complex: missing_file,
                payment_version: "",
                payment_entry_point: "entrypoint",
            }),
            Err(CliError::Core(crate::Error::IoError {
                context,
                ..
            })) if context == format!("error reading payment file at '{}'", missing_file)
        ));
    }

    mod missing_args {
        use super::*;

        #[test]
        fn session_name_should_fail_to_parse_missing_entry_point() {
            let result = session_executable_deploy_item(SessionStrParams {
                session_name: NAME,
                ..Default::default()
            });

            assert!(matches!(
                result,
                Err(CliError::InvalidArgument {
                    context: "parse_session_info",
                    ..
                })
            ));
        }

        #[test]
        fn session_hash_should_fail_to_parse_missing_entry_point() {
            let result = session_executable_deploy_item(SessionStrParams {
                session_hash: HASH,
                ..Default::default()
            });

            assert!(matches!(
                result,
                Err(CliError::InvalidArgument {
                    context: "parse_session_info",
                    ..
                })
            ));
        }

        #[test]
        fn session_package_hash_should_fail_to_parse_missing_entry_point() {
            let result = session_executable_deploy_item(SessionStrParams {
                session_package_hash: PACKAGE_HASH,
                ..Default::default()
            });

            assert!(matches!(
                result,
                Err(CliError::InvalidArgument {
                    context: "parse_session_info",
                    ..
                })
            ));
        }

        #[test]
        fn session_package_name_should_fail_to_parse_missing_entry_point() {
            let result = session_executable_deploy_item(SessionStrParams {
                session_package_name: PACKAGE_NAME,
                ..Default::default()
            });

            assert!(matches!(
                result,
                Err(CliError::InvalidArgument {
                    context: "parse_session_info",
                    ..
                })
            ));
        }

        #[test]
        fn payment_name_should_fail_to_parse_missing_entry_point() {
            let result = payment_executable_deploy_item(PaymentStrParams {
                payment_name: NAME,
                ..Default::default()
            });

            assert!(matches!(
                result,
                Err(CliError::InvalidArgument {
                    context: "parse_payment_info",
                    ..
                })
            ));
        }

        #[test]
        fn payment_hash_should_fail_to_parse_missing_entry_point() {
            let result = payment_executable_deploy_item(PaymentStrParams {
                payment_hash: HASH,
                ..Default::default()
            });

            assert!(matches!(
                result,
                Err(CliError::InvalidArgument {
                    context: "parse_payment_info",
                    ..
                })
            ));
        }

        #[test]
        fn payment_package_hash_should_fail_to_parse_missing_entry_point() {
            let result = payment_executable_deploy_item(PaymentStrParams {
                payment_package_hash: PACKAGE_HASH,
                ..Default::default()
            });

            assert!(matches!(
                result,
                Err(CliError::InvalidArgument {
                    context: "parse_payment_info",
                    ..
                })
            ));
        }

        #[test]
        fn payment_package_name_should_fail_to_parse_missing_entry_point() {
            let result = payment_executable_deploy_item(PaymentStrParams {
                payment_package_name: PACKAGE_NAME,
                ..Default::default()
            });

            assert!(matches!(
                result,
                Err(CliError::InvalidArgument {
                    context: "parse_payment_info",
                    ..
                })
            ));
        }
    }

    mod conflicting_args {
        use super::*;

        /// impl_test_matrix - implements many tests for SessionStrParams or PaymentStrParams which
        /// ensures that an error is returned when the permutation they define is executed.
        ///
        /// For instance, it is neccesary to check that when `session_path` is set, other arguments
        /// are not.
        ///
        /// For example, a sample invocation with one test:
        /// ```
        /// impl_test_matrix![
        ///     type: SessionStrParams,
        ///     context: "parse_session_info",
        ///     session_str_params[
        ///         test[
        ///             session_path => PATH,
        ///             conflict: session_package_hash => PACKAGE_HASH,
        ///             requires[],
        ///             path_conflicts_with_package_hash
        ///         ]
        ///     ]
        /// ];
        /// ```
        /// This generates the following test module (with the fn name passed), with one test per
        /// line in `session_str_params[]`:
        /// ```
        /// #[cfg(test)]
        /// mod session_str_params {
        ///     use super::*;
        ///
        ///     #[test]
        ///     fn path_conflicts_with_package_hash() {
        ///         let info: StdResult<ExecutableDeployItem, _> = SessionStrParams {
        ///                 session_path: PATH,
        ///                 session_package_hash: PACKAGE_HASH,
        ///                 ..Default::default()
        ///             }
        ///             .try_into();
        ///         let mut conflicting = vec![
        ///             format!("{}={}", "session_path", PATH),
        ///             format!("{}={}", "session_package_hash", PACKAGE_HASH),
        ///         ];
        ///         conflicting.sort();
        ///         assert!(matches!(
        ///             info,
        ///             Err(CliError::ConflictingArguments {
        ///                 context: "parse_session_info",
        ///                 args: conflicting
        ///             }
        ///             ))
        ///         );
        ///     }
        /// }
        /// ```
        macro_rules! impl_test_matrix {
            (
                /// Struct for which to define the following tests. In our case, SessionStrParams or PaymentStrParams.
                type: $t:ident,
                /// Expected `context` field to be returned in the `CliError::ConflictingArguments{ context, .. }` field.
                context: $context:expr,

                /// $module will be our module name.
                $module:ident [$(
                    // many tests can be defined
                    test[
                        /// The argument's ident to be tested, followed by it's value.
                        $arg:tt => $arg_value:expr,
                        /// The conflicting argument's ident to be tested, followed by it's value.
                        conflict: $con:tt => $con_value:expr,
                        /// A list of any additional fields required by the argument, and their values.
                        requires[$($req:tt => $req_value:expr),*],
                        /// fn name for the defined test.
                        $test_fn_name:ident
                    ]
                )+]
            ) => {
                #[cfg(test)]
                mod $module {
                    use super::*;

                    $(
                        #[test]
                        fn $test_fn_name() {
                            let info: Result<ExecutableDeployItem, _> = $t {
                                $arg: $arg_value,
                                $con: $con_value,
                                $($req: $req_value,),*
                                ..Default::default()
                            }
                            .try_into();
                            let mut conflicting = vec![
                                format!("{}={}", stringify!($arg), $arg_value),
                                format!("{}={}", stringify!($con), $con_value),
                            ];
                            conflicting.sort();
                            assert!(matches!(
                                info,
                                Err(CliError::ConflictingArguments {
                                    context: $context,
                                    ..
                                }
                                ))
                            );
                        }
                    )+
                }
            };
        }

        // NOTE: there's no need to test a conflicting argument in both directions, since they
        // amount to passing two fields to a structs constructor.
        // Where a reverse test like this is omitted, a comment should be left.
        impl_test_matrix![
            type: SessionStrParams,
            context: "parse_session_info",
            session_str_params[

                // path
                test[session_path => PATH, conflict: session_package_hash => PACKAGE_HASH, requires[], path_conflicts_with_package_hash]
                test[session_path => PATH, conflict: session_package_name => PACKAGE_NAME, requires[], path_conflicts_with_package_name]
                test[session_path => PATH, conflict: session_hash =>         HASH,         requires[], path_conflicts_with_hash]
                test[session_path => PATH, conflict: session_name =>         HASH,         requires[], path_conflicts_with_name]
                test[session_path => PATH, conflict: session_version =>      VERSION,      requires[], path_conflicts_with_version]
                test[session_path => PATH, conflict: session_entry_point =>  ENTRY_POINT,  requires[], path_conflicts_with_entry_point]
                test[session_path => PATH, conflict: is_session_transfer =>  TRANSFER,     requires[], path_conflicts_with_transfer]

                // name
                test[session_name => NAME, conflict: session_package_hash => PACKAGE_HASH, requires[session_entry_point => ENTRY_POINT], name_conflicts_with_package_hash]
                test[session_name => NAME, conflict: session_package_name => PACKAGE_NAME, requires[session_entry_point => ENTRY_POINT], name_conflicts_with_package_name]
                test[session_name => NAME, conflict: session_hash =>         HASH,         requires[session_entry_point => ENTRY_POINT], name_conflicts_with_hash]
                test[session_name => NAME, conflict: session_version =>      VERSION,      requires[session_entry_point => ENTRY_POINT], name_conflicts_with_version]
                test[session_name => NAME, conflict: is_session_transfer =>  TRANSFER,     requires[session_entry_point => ENTRY_POINT], name_conflicts_with_transfer]

                // hash
                test[session_hash => HASH, conflict: session_package_hash => PACKAGE_HASH, requires[session_entry_point => ENTRY_POINT], hash_conflicts_with_package_hash]
                test[session_hash => HASH, conflict: session_package_name => PACKAGE_NAME, requires[session_entry_point => ENTRY_POINT], hash_conflicts_with_package_name]
                test[session_hash => HASH, conflict: session_version =>      VERSION,      requires[session_entry_point => ENTRY_POINT], hash_conflicts_with_version]
                test[session_hash => HASH, conflict: is_session_transfer =>  TRANSFER,     requires[session_entry_point => ENTRY_POINT], hash_conflicts_with_transfer]
                // name <-> hash is already checked
                // name <-> path is already checked

                // package_name
                // package_name + session_version is optional and allowed
                test[session_package_name => PACKAGE_NAME, conflict: session_package_hash => PACKAGE_HASH, requires[session_entry_point => ENTRY_POINT], package_name_conflicts_with_package_hash]
                test[session_package_name => VERSION, conflict: is_session_transfer => TRANSFER, requires[session_entry_point => ENTRY_POINT], package_name_conflicts_with_transfer]
                // package_name <-> hash is already checked
                // package_name <-> name is already checked
                // package_name <-> path is already checked

                // package_hash
                // package_hash + session_version is optional and allowed
                test[session_package_hash => PACKAGE_HASH, conflict: is_session_transfer => TRANSFER, requires[session_entry_point => ENTRY_POINT], package_hash_conflicts_with_transfer]
                // package_hash <-> package_name is already checked
                // package_hash <-> hash is already checked
                // package_hash <-> name is already checked
                // package_hash <-> path is already checked

            ]
        ];

        impl_test_matrix![
            type: PaymentStrParams,
            context: "parse_payment_info",
            payment_str_params[

                // amount
                test[payment_amount => PATH, conflict: payment_package_hash => PACKAGE_HASH, requires[], amount_conflicts_with_package_hash]
                test[payment_amount => PATH, conflict: payment_package_name => PACKAGE_NAME, requires[], amount_conflicts_with_package_name]
                test[payment_amount => PATH, conflict: payment_hash =>         HASH,         requires[], amount_conflicts_with_hash]
                test[payment_amount => PATH, conflict: payment_name =>         HASH,         requires[], amount_conflicts_with_name]
                test[payment_amount => PATH, conflict: payment_version =>      VERSION,      requires[], amount_conflicts_with_version]
                test[payment_amount => PATH, conflict: payment_entry_point =>  ENTRY_POINT,  requires[], amount_conflicts_with_entry_point]

                // path
                // amount <-> path is already checked
                test[payment_path => PATH, conflict: payment_package_hash => PACKAGE_HASH, requires[], path_conflicts_with_package_hash]
                test[payment_path => PATH, conflict: payment_package_name => PACKAGE_NAME, requires[], path_conflicts_with_package_name]
                test[payment_path => PATH, conflict: payment_hash =>         HASH,         requires[], path_conflicts_with_hash]
                test[payment_path => PATH, conflict: payment_name =>         HASH,         requires[], path_conflicts_with_name]
                test[payment_path => PATH, conflict: payment_version =>      VERSION,      requires[], path_conflicts_with_version]
                test[payment_path => PATH, conflict: payment_entry_point =>  ENTRY_POINT,  requires[], path_conflicts_with_entry_point]

                // name
                // amount <-> path is already checked
                test[payment_name => NAME, conflict: payment_package_hash => PACKAGE_HASH, requires[payment_entry_point => ENTRY_POINT], name_conflicts_with_package_hash]
                test[payment_name => NAME, conflict: payment_package_name => PACKAGE_NAME, requires[payment_entry_point => ENTRY_POINT], name_conflicts_with_package_name]
                test[payment_name => NAME, conflict: payment_hash =>         HASH,         requires[payment_entry_point => ENTRY_POINT], name_conflicts_with_hash]
                test[payment_name => NAME, conflict: payment_version =>      VERSION,      requires[payment_entry_point => ENTRY_POINT], name_conflicts_with_version]

                // hash
                // amount <-> hash is already checked
                test[payment_hash => HASH, conflict: payment_package_hash => PACKAGE_HASH, requires[payment_entry_point => ENTRY_POINT], hash_conflicts_with_package_hash]
                test[payment_hash => HASH, conflict: payment_package_name => PACKAGE_NAME, requires[payment_entry_point => ENTRY_POINT], hash_conflicts_with_package_name]
                test[payment_hash => HASH, conflict: payment_version =>      VERSION,      requires[payment_entry_point => ENTRY_POINT], hash_conflicts_with_version]
                // name <-> hash is already checked
                // name <-> path is already checked

                // package_name
                // amount <-> package_name is already checked
                test[payment_package_name => PACKAGE_NAME, conflict: payment_package_hash => PACKAGE_HASH, requires[payment_entry_point => ENTRY_POINT], package_name_conflicts_with_package_hash]
                // package_name <-> hash is already checked
                // package_name <-> name is already checked
                // package_name <-> path is already checked

                // package_hash
                // package_hash + session_version is optional and allowed
                // amount <-> package_hash is already checked
                // package_hash <-> package_name is already checked
                // package_hash <-> hash is already checked
                // package_hash <-> name is already checked
                // package_hash <-> path is already checked
            ]
        ];
    }

    mod param_tests {
        use super::*;

        const HASH: &str = "09dcee4b212cfd53642ab323fbef07dafafc6f945a80a00147f62910a915c4e6";
        const NAME: &str = "name";
        const PKG_NAME: &str = "pkg_name";
        const PKG_HASH: &str = "09dcee4b212cfd53642ab323fbef07dafafc6f945a80a00147f62910a915c4e6";
        const ENTRYPOINT: &str = "entrypoint";
        const VERSION: &str = "4";

        fn args_simple() -> Vec<&'static str> {
            vec!["name_01:bool='false'", "name_02:u32='42'"]
        }

        /// Sample data creation methods for PaymentStrParams
        mod session_params {
            use std::collections::BTreeMap;

            use casper_types::CLValue;

            use super::*;

            #[test]
            pub fn with_hash() {
                let params: Result<ExecutableDeployItem, CliError> =
                    SessionStrParams::with_hash(HASH, ENTRYPOINT, args_simple(), "", "").try_into();
                match params {
                    Ok(item @ ExecutableDeployItem::StoredContractByHash { .. }) => {
                        let actual: BTreeMap<String, CLValue> = item.args().clone().into();
                        let mut expected = BTreeMap::new();
                        expected.insert("name_01".to_owned(), CLValue::from_t(false).unwrap());
                        expected.insert("name_02".to_owned(), CLValue::from_t(42u32).unwrap());
                        assert_eq!(actual, expected);
                    }
                    other => panic!("incorrect type parsed {:?}", other),
                }
            }

            #[test]
            pub fn with_name() {
                let params: Result<ExecutableDeployItem, CliError> =
                    SessionStrParams::with_name(NAME, ENTRYPOINT, args_simple(), "", "").try_into();
                match params {
                    Ok(item @ ExecutableDeployItem::StoredContractByName { .. }) => {
                        let actual: BTreeMap<String, CLValue> = item.args().clone().into();
                        let mut expected = BTreeMap::new();
                        expected.insert("name_01".to_owned(), CLValue::from_t(false).unwrap());
                        expected.insert("name_02".to_owned(), CLValue::from_t(42u32).unwrap());
                        assert_eq!(actual, expected);
                    }
                    other => panic!("incorrect type parsed {:?}", other),
                }
            }

            #[test]
            pub fn with_package_name() {
                let params: Result<ExecutableDeployItem, CliError> =
                    SessionStrParams::with_package_name(
                        PKG_NAME,
                        VERSION,
                        ENTRYPOINT,
                        args_simple(),
                        "",
                        "",
                    )
                    .try_into();
                match params {
                    Ok(item @ ExecutableDeployItem::StoredVersionedContractByName { .. }) => {
                        let actual: BTreeMap<String, CLValue> = item.args().clone().into();
                        let mut expected = BTreeMap::new();
                        expected.insert("name_01".to_owned(), CLValue::from_t(false).unwrap());
                        expected.insert("name_02".to_owned(), CLValue::from_t(42u32).unwrap());
                        assert_eq!(actual, expected);
                    }
                    other => panic!("incorrect type parsed {:?}", other),
                }
            }

            #[test]
            pub fn with_package_hash() {
                let params: Result<ExecutableDeployItem, CliError> =
                    SessionStrParams::with_package_hash(
                        PKG_HASH,
                        VERSION,
                        ENTRYPOINT,
                        args_simple(),
                        "",
                        "",
                    )
                    .try_into();
                match params {
                    Ok(item @ ExecutableDeployItem::StoredVersionedContractByHash { .. }) => {
                        let actual: BTreeMap<String, CLValue> = item.args().clone().into();
                        let mut expected = BTreeMap::new();
                        expected.insert("name_01".to_owned(), CLValue::from_t(false).unwrap());
                        expected.insert("name_02".to_owned(), CLValue::from_t(42u32).unwrap());
                        assert_eq!(actual, expected);
                    }
                    other => panic!("incorrect type parsed {:?}", other),
                }
            }
        }

        /// Sample data creation methods for PaymentStrParams
        mod payment_params {
            use std::collections::BTreeMap;

            use casper_types::{CLValue, U512};

            use super::*;

            #[test]
            pub fn with_amount() {
                let params: Result<ExecutableDeployItem, CliError> =
                    PaymentStrParams::with_amount("100").try_into();
                match params {
                    Ok(item @ ExecutableDeployItem::ModuleBytes { .. }) => {
                        let amount = CLValue::from_t(U512::from(100)).unwrap();
                        assert_eq!(item.args().get("amount"), Some(&amount));
                    }
                    other => panic!("incorrect type parsed {:?}", other),
                }
            }

            #[test]
            pub fn with_hash() {
                let params: Result<ExecutableDeployItem, CliError> =
                    PaymentStrParams::with_hash(HASH, ENTRYPOINT, args_simple(), "", "").try_into();
                match params {
                    Ok(item @ ExecutableDeployItem::StoredContractByHash { .. }) => {
                        let actual: BTreeMap<String, CLValue> = item.args().clone().into();
                        let mut expected = BTreeMap::new();
                        expected.insert("name_01".to_owned(), CLValue::from_t(false).unwrap());
                        expected.insert("name_02".to_owned(), CLValue::from_t(42u32).unwrap());
                        assert_eq!(actual, expected);
                    }
                    other => panic!("incorrect type parsed {:?}", other),
                }
            }

            #[test]
            pub fn with_name() {
                let params: Result<ExecutableDeployItem, CliError> =
                    PaymentStrParams::with_name(NAME, ENTRYPOINT, args_simple(), "", "").try_into();
                match params {
                    Ok(item @ ExecutableDeployItem::StoredContractByName { .. }) => {
                        let actual: BTreeMap<String, CLValue> = item.args().clone().into();
                        let mut expected = BTreeMap::new();
                        expected.insert("name_01".to_owned(), CLValue::from_t(false).unwrap());
                        expected.insert("name_02".to_owned(), CLValue::from_t(42u32).unwrap());
                        assert_eq!(actual, expected);
                    }
                    other => panic!("incorrect type parsed {:?}", other),
                }
            }

            #[test]
            pub fn with_package_name() {
                let params: Result<ExecutableDeployItem, CliError> =
                    PaymentStrParams::with_package_name(
                        PKG_NAME,
                        VERSION,
                        ENTRYPOINT,
                        args_simple(),
                        "",
                        "",
                    )
                    .try_into();
                match params {
                    Ok(item @ ExecutableDeployItem::StoredVersionedContractByName { .. }) => {
                        let actual: BTreeMap<String, CLValue> = item.args().clone().into();
                        let mut expected = BTreeMap::new();
                        expected.insert("name_01".to_owned(), CLValue::from_t(false).unwrap());
                        expected.insert("name_02".to_owned(), CLValue::from_t(42u32).unwrap());
                        assert_eq!(actual, expected);
                    }
                    other => panic!("incorrect type parsed {:?}", other),
                }
            }

            #[test]
            pub fn with_package_hash() {
                let params: Result<ExecutableDeployItem, CliError> =
                    PaymentStrParams::with_package_hash(
                        PKG_HASH,
                        VERSION,
                        ENTRYPOINT,
                        args_simple(),
                        "",
                        "",
                    )
                    .try_into();
                match params {
                    Ok(item @ ExecutableDeployItem::StoredVersionedContractByHash { .. }) => {
                        let actual: BTreeMap<String, CLValue> = item.args().clone().into();
                        let mut expected = BTreeMap::new();
                        expected.insert("name_01".to_owned(), CLValue::from_t(false).unwrap());
                        expected.insert("name_02".to_owned(), CLValue::from_t(42u32).unwrap());
                        assert_eq!(actual, expected);
                    }
                    other => panic!("incorrect type parsed {:?}", other),
                }
            }
        }
    }

    mod account_identifier {
        use super::*;

        #[test]
        pub fn should_parse_valid_account_hash() {
            let account_hash =
                "account-hash-c029c14904b870e64c1d443d428c606740e82f341bea0f8542ca6494cef1383e";
            let parsed = account_identifier(account_hash).unwrap();
            let expected = AccountHash::from_formatted_str(account_hash).unwrap();
            assert_eq!(parsed, AccountIdentifier::AccountHash(expected));
        }

        #[test]
        pub fn should_parse_valid_public_key() {
            let public_key = "01567f0f205e83291312cd82988d66143d376cee7de904dd2605d3f4bbb69b3c80";
            let parsed = account_identifier(public_key).unwrap();
            let expected = PublicKey::from_hex(public_key).unwrap();
            assert_eq!(parsed, AccountIdentifier::PublicKey(expected));
        }

        #[test]
        pub fn should_fail_to_parse_invalid_account_hash() {
            //This is the account hash from above with several characters removed
            let account_hash =
                "account-hash-c029c14904b870e1d443d428c606740e82f341bea0f8542ca6494cef1383e";
            let parsed = account_identifier(account_hash);
            assert!(parsed.is_err());
        }

        #[test]
        pub fn should_fail_to_parse_invalid_public_key() {
            //This is the public key from above with several characters removed
            let public_key = "01567f0f205e83291312cd82988d66143d376cee7de904dd26054bbb69b3c80";
            let parsed = account_identifier(public_key);
            assert!(parsed.is_err());
        }
    }
}<|MERGE_RESOLUTION|>--- conflicted
+++ resolved
@@ -14,13 +14,8 @@
 
 use super::{simple_args, CliError, PaymentStrParams, SessionStrParams};
 use crate::{
-<<<<<<< HEAD
-    BlockIdentifier, GlobalStateIdentifier, JsonRpcId, OutputKind, PurseIdentifier, Verbosity,
-=======
-    types::{BlockHash, DeployHash, ExecutableDeployItem, TimeDiff, Timestamp},
     AccountIdentifier, BlockIdentifier, GlobalStateIdentifier, JsonRpcId, OutputKind,
     PurseIdentifier, Verbosity,
->>>>>>> 81b3a6ec
 };
 
 pub(super) fn rpc_id(maybe_rpc_id: &str) -> JsonRpcId {
@@ -382,7 +377,7 @@
                 });
             }
         } else {
-            let mut non_empty_fields_with_values = vec![$((stringify!($x), $x)),+]
+            let mut non_empty_fields_with_values = [$((stringify!($x), $x)),+]
                 .iter()
                 .filter_map(|(field, value)| if !value.is_empty() {
                     Some(format!("{}={}", field, value))

//! This module contains structs and helpers which are used by multiple subcommands related to
//! creating deploys.

<<<<<<< HEAD
#[cfg(not(any(feature = "sdk")))]
use std::path::Path;
use std::{convert::TryInto, fs, io, str::FromStr};
=======
use std::{fs, path::Path, str::FromStr};

use rand::Rng;
>>>>>>> 970c8e7a

#[cfg(not(any(feature = "sdk")))]
use casper_types::SecretKey;
use casper_types::{
<<<<<<< HEAD
    account::AccountHash,
    bytesrepr::{self, Bytes},
    crypto, AsymmetricType, BlockHash, CLValue, DeployHash, Digest, ExecutableDeployItem, HashAddr,
    Key, NamedArg, PublicKey, RuntimeArgs, TimeDiff, Timestamp, UIntParseError, URef, U512,
=======
    account::AccountHash, bytesrepr::Bytes, crypto, AsymmetricType, BlockHash, DeployHash, Digest,
    EntityAddr, ExecutableDeployItem, HashAddr, Key, NamedArg, PricingMode, PublicKey, RuntimeArgs,
    SecretKey, TimeDiff, Timestamp, UIntParseError, URef, U512,
>>>>>>> 970c8e7a
};
use rand::Rng;
use serde::{self, Deserialize};

use super::{simple_args, CliError, PaymentStrParams, SessionStrParams};
#[cfg(not(any(feature = "sdk")))]
use crate::OutputKind;
use crate::{
<<<<<<< HEAD
    AccountIdentifier, BlockIdentifier, GlobalStateIdentifier, JsonRpcId, PurseIdentifier,
    Verbosity,
=======
    AccountIdentifier, BlockIdentifier, EntityIdentifier, GlobalStateIdentifier, JsonRpcId,
    OutputKind, PurseIdentifier, Verbosity,
>>>>>>> 970c8e7a
};

pub(super) fn rpc_id(maybe_rpc_id: &str) -> JsonRpcId {
    if maybe_rpc_id.is_empty() {
        JsonRpcId::from(rand::thread_rng().gen::<i64>())
    } else if let Ok(i64_id) = maybe_rpc_id.parse::<i64>() {
        JsonRpcId::from(i64_id)
    } else {
        JsonRpcId::from(maybe_rpc_id.to_string())
    }
}

pub(super) fn verbosity(verbosity_level: u64) -> Verbosity {
    match verbosity_level {
        0 => Verbosity::Low,
        1 => Verbosity::Medium,
        _ => Verbosity::High,
    }
}

#[cfg(not(any(feature = "sdk")))]
pub(super) fn output_kind(maybe_output_path: &str, force: bool) -> OutputKind {
    if maybe_output_path.is_empty() {
        OutputKind::Stdout
    } else {
        OutputKind::file(Path::new(maybe_output_path), force)
    }
}

#[cfg(not(any(feature = "sdk")))]
pub(super) fn secret_key_from_file<P: AsRef<Path>>(
    secret_key_path: P,
) -> Result<SecretKey, CliError> {
    SecretKey::from_file(secret_key_path).map_err(|error| {
        CliError::Core(crate::Error::CryptoError {
            context: "secret key",
            error,
        })
    })
}

pub(super) fn timestamp(value: &str) -> Result<Timestamp, CliError> {
    if value.is_empty() {
        return Ok(Timestamp::now());
    }
    Timestamp::from_str(value).map_err(|error| CliError::FailedToParseTimestamp {
        context: "timestamp",
        error,
    })
}

pub(super) fn ttl(value: &str) -> Result<TimeDiff, CliError> {
    TimeDiff::from_str(value).map_err(|error| CliError::FailedToParseTimeDiff {
        context: "ttl",
        error,
    })
}

pub(super) fn session_account(value: &str) -> Result<Option<PublicKey>, CliError> {
    if value.is_empty() {
        return Ok(None);
    }

    let public_key = PublicKey::from_hex(value).map_err(|error| crate::Error::CryptoError {
        context: "session account",
        error: crypto::ErrorExt::from(error),
    })?;
    Ok(Some(public_key))
}

/// Handles providing the arg for and retrieval of simple session and payment args.
pub(crate) mod arg_simple {
    use super::*;

    pub(crate) mod session {
        use super::*;

        pub fn parse(values: &[&str]) -> Result<Option<RuntimeArgs>, CliError> {
            Ok(if values.is_empty() {
                None
            } else {
                Some(get(values)?)
            })
        }
    }

    pub(crate) mod payment {
        use super::*;

        pub fn parse(values: &[&str]) -> Result<Option<RuntimeArgs>, CliError> {
            Ok(if values.is_empty() {
                None
            } else {
                Some(get(values)?)
            })
        }
    }

    fn get(values: &[&str]) -> Result<RuntimeArgs, CliError> {
        let mut runtime_args = RuntimeArgs::new();
        for arg in values {
            simple_args::insert_arg(arg, &mut runtime_args)?;
        }
        Ok(runtime_args)
    }
}

pub(crate) mod args_json {
    use super::*;
    use crate::cli::JsonArg;

    pub mod session {
        use super::*;

        pub fn parse(json_str: &str) -> Result<Option<RuntimeArgs>, CliError> {
            get(json_str)
        }
    }

    pub mod payment {
        use super::*;

        pub fn parse(json_str: &str) -> Result<Option<RuntimeArgs>, CliError> {
            get(json_str)
        }
    }

    fn get(json_str: &str) -> Result<Option<RuntimeArgs>, CliError> {
        if json_str.is_empty() {
            return Ok(None);
        }
        let json_args: Vec<JsonArg> = serde_json::from_str(json_str)?;
        let mut named_args = Vec::with_capacity(json_args.len());
        for json_arg in json_args {
            named_args.push(NamedArg::try_from(json_arg)?);
        }
        Ok(Some(RuntimeArgs::from(named_args)))
    }
}

const STANDARD_PAYMENT_ARG_NAME: &str = "amount";
fn standard_payment(value: &str) -> Result<RuntimeArgs, CliError> {
    if value.is_empty() {
        return Err(CliError::InvalidCLValue(value.to_string()));
    }
    let arg = U512::from_dec_str(value).map_err(|err| CliError::FailedToParseUint {
        context: "amount",
        error: UIntParseError::FromDecStr(err),
    })?;
    let mut runtime_args = RuntimeArgs::new();
    runtime_args.insert(STANDARD_PAYMENT_ARG_NAME, arg)?;
    Ok(runtime_args)
}

/// Checks if conflicting arguments are provided for parsing session information.
///
/// # Arguments
///
/// * `context` - A string indicating the context in which the arguments are checked.
/// * `simple` - A vector of strings representing simple arguments.
/// * `json` - A string representing JSON-formatted arguments.
/// * `complex` - A string representing complex arguments.
///
/// # Returns
///
/// Returns a `Result` with an empty `Ok(())` variant if no conflicting arguments are found. If
/// conflicting arguments are provided, an `Err` variant with a `CliError::ConflictingArguments` is
/// returned.
///
/// # Errors
///
/// Returns an `Err` variant with a `CliError::ConflictingArguments` if conflicting arguments are
/// provided.
///
/// # Original Author
/// This function was modified from one of the same name written by Gregory Roussac for the 1.6 SDK
fn check_no_conflicting_arg_types(simple: &[&str], json: &str) -> Result<(), CliError> {
    let count = [!simple.is_empty(), !json.is_empty()]
        .iter()
        .filter(|&&x| x)
        .count();

    if count > 1 {
        return Err(CliError::ConflictingArguments {
            context: "Conflicting args (simple, and json) were provided",
            args: vec![simple.join(", "), json.to_owned()],
        });
    }
    Ok(())
}

pub(crate) fn args_from_simple_or_json(
    simple: Option<RuntimeArgs>,
    json: Option<RuntimeArgs>,
) -> RuntimeArgs {
    // We can have exactly zero or one of the two as `Some`.
    match (simple, json) {
        (Some(args), None) | (None, Some(args)) => args,
        (None, None) => RuntimeArgs::new(),
        _ => unreachable!("should not have more than one of simple, json or complex args"),
    }
}

fn check_no_conflicting_arg_types(
    context: &str,
    simple: &Vec<&str>,
    json: &str,
    complex: &str,
) -> Result<(), CliError> {
    let count = [!simple.is_empty(), !json.is_empty(), !complex.is_empty()]
        .iter()
        .filter(|&&x| x)
        .count();

    if count > 1 {
        return Err(CliError::ConflictingArguments {
            context: format!("parse_session_info {context} args conflict (simple json complex)",),
            args: vec![simple.join(", "), json.to_owned(), complex.to_owned()],
        });
    }
    Ok(())
}

/// Private macro for enforcing parameter validity.
/// e.g. check_exactly_one_not_empty!(
///   (field1) requires[another_field],
///   (field2) requires[another_field, yet_another_field]
///   (field3) requires[]
/// )
/// Returns an error if:
/// - More than one parameter is non-empty.
/// - Any parameter that is non-empty has requires[] requirements that are empty.
macro_rules! check_exactly_one_not_empty {
    ( context: $site:expr, $( ($x:expr) requires[$($y:expr),*] requires_empty[$($z:expr),*] ),+ $(,)? ) => {{

        let field_is_empty_map = &[$(
            (stringify!($x), $x.is_empty())
        ),+];

        let required_arguments = field_is_empty_map
            .iter()
            .filter(|(_, is_empty)| !*is_empty)
            .map(|(field, _)| field.to_string())
            .collect::<Vec<_>>();

        if required_arguments.is_empty() {
            let required_param_names = vec![$((stringify!($x))),+];
            return Err(CliError::InvalidArgument {
                context: $site,
                error: format!("Missing a required arg - exactly one of the following must be provided: {:?}", required_param_names),
            });
        }
        if required_arguments.len() == 1 {
            let name = &required_arguments[0];
            let field_requirements = &[$(
                (
                    stringify!($x),
                    $x,
                    vec![$((stringify!($y), $y)),*],
                    vec![$((stringify!($z), $z)),*],
                )
            ),+];

            // Check requires[] and requires_requires_empty[] fields
            let (_, value, requirements, required_empty) = field_requirements
                .iter()
                .find(|(field, _, _, _)| *field == name).expect("should exist");
            let required_arguments = requirements
                .iter()
                .filter(|(_, value)| !value.is_empty())
                .collect::<Vec<_>>();

            if requirements.len() != required_arguments.len() {
                let required_param_names = requirements
                    .iter()
                    .map(|(requirement_name, _)| requirement_name)
                    .collect::<Vec<_>>();
                return Err(CliError::InvalidArgument {
                    context: $site,
                    error: format!("Field {} also requires following fields to be provided: {:?}", name, required_param_names),
                });
            }

            let mut conflicting_fields = required_empty
                .iter()
                .filter(|(_, value)| !value.is_empty())
                .map(|(field, value)| format!("{}={}", field, value)).collect::<Vec<_>>();

            if !conflicting_fields.is_empty() {
                conflicting_fields.push(format!("{}={}", name, value));
                conflicting_fields.sort();
                return Err(CliError::ConflictingArguments{
                    context: $site,
                    args: conflicting_fields,
                });
            }
        } else {
            // Here we have more than one non-empty arg, so it is an error.  Collect all non-empty
            // fields and their values into a string to populate the returned Error.
            let mut non_empty_fields_with_values = [$((stringify!($x), $x)),+]
                .iter()
                .filter_map(|(field_name, field_value)| if !field_value.is_empty() {
                    Some(format!("{}={}", field_name, field_value))
                } else {
                    None
                })
                .collect::<Vec<String>>();
            non_empty_fields_with_values.sort();
            return Err(CliError::ConflictingArguments {
                context: $site,
                args: non_empty_fields_with_values,
            });
        }
    }}
}

pub(super) fn session_executable_deploy_item(
    params: SessionStrParams,
) -> Result<ExecutableDeployItem, CliError> {
    let SessionStrParams {
        session_hash,
        session_name,
        session_package_hash,
        session_package_name,
        session_path,
        session_bytes,
        ref session_args_simple,
        session_args_json,
        session_version,
        session_entry_point,
        is_session_transfer: session_transfer,
    } = params;
    // This is to make sure that we're using &str consistently in the macro call below.
    let is_session_transfer = if session_transfer { "true" } else { "" };

    let session_bytes_str: String = if session_bytes.is_empty() {
        String::default()
    } else {
        String::from_utf8_lossy(&session_bytes).into_owned()
    };

    check_exactly_one_not_empty!(
        context: "parse_session_info".into(),
        (session_hash)
            requires[session_entry_point] requires_empty[session_version],
        (session_name)
            requires[session_entry_point] requires_empty[session_version],
        (session_package_hash)
            requires[session_entry_point] requires_empty[],
        (session_package_name)
            requires[session_entry_point] requires_empty[],
        (session_path)
            requires[] requires_empty[session_entry_point, session_version],
        (&session_bytes_str)
            requires[] requires_empty[session_entry_point, session_version, session_path],
        (is_session_transfer)
            requires[] requires_empty[session_entry_point, session_version]
    );
<<<<<<< HEAD

    check_no_conflicting_arg_types(
        "session",
        session_args_simple,
        session_args_json,
        session_args_complex,
    )?;
=======
>>>>>>> 970c8e7a

    check_no_conflicting_arg_types(session_args_simple, session_args_json)?;

    let session_args = args_from_simple_or_json(
        arg_simple::session::parse(session_args_simple)?,
        args_json::session::parse(session_args_json)?,
    );
    if session_transfer {
        if session_args.is_empty() {
            return Err(CliError::InvalidArgument {
                context: "is_session_transfer",
                error: "requires --session-arg to be present".to_string(),
            });
        }
        return Ok(ExecutableDeployItem::Transfer { args: session_args });
    }
    let invalid_entry_point = || CliError::InvalidArgument {
        context: "session_entry_point",
        error: session_entry_point.to_string(),
    };
    if let Some(session_name) = name(session_name) {
        return Ok(ExecutableDeployItem::StoredContractByName {
            name: session_name,
            entry_point: entry_point(session_entry_point).ok_or_else(invalid_entry_point)?,
            args: session_args,
        });
    }

    if let Some(session_hash) = contract_hash(session_hash)? {
        return Ok(ExecutableDeployItem::StoredContractByHash {
            hash: session_hash.into(),
            entry_point: entry_point(session_entry_point).ok_or_else(invalid_entry_point)?,
            args: session_args,
        });
    }

    let version = version(session_version)?;
    if let Some(package_name) = name(session_package_name) {
        return Ok(ExecutableDeployItem::StoredVersionedContractByName {
            name: package_name,
            version, // defaults to highest enabled version
            entry_point: entry_point(session_entry_point).ok_or_else(invalid_entry_point)?,
            args: session_args,
        });
    }

    if let Some(package_hash) = contract_hash(session_package_hash)? {
        return Ok(ExecutableDeployItem::StoredVersionedContractByHash {
            hash: package_hash.into(),
            version, // defaults to highest enabled version
            entry_point: entry_point(session_entry_point).ok_or_else(invalid_entry_point)?,
            args: session_args,
        });
    }
    let module_bytes = if !session_path.is_empty() {
        fs::read(session_path)
            .map_err(|error| crate::Error::IoError {
                context: format!("unable to read session file at '{}'", session_path),
                error,
            })?
            .into()
    } else if !session_bytes.is_empty() {
        session_bytes
    } else {
        Bytes::new()
    };
    Ok(ExecutableDeployItem::ModuleBytes {
        module_bytes,
        args: session_args,
    })
}
/// Parse a transaction file into Bytes to be used in crafting a new session transaction
pub fn transaction_module_bytes(session_path: &str) -> Result<Bytes, CliError> {
    let module_bytes = fs::read(session_path).map_err(|error| crate::Error::IoError {
        context: format!("unable to read session file at '{}'", session_path),
        error,
    })?;
    Ok(Bytes::from(module_bytes))
}

/// Parses a URef from a formatted string for the purposes of creating transactions.
pub fn uref(uref_str: &str) -> Result<URef, CliError> {
    match URef::from_formatted_str(uref_str) {
        Ok(uref) => Ok(uref),
        Err(err) => Err(CliError::FailedToParseURef {
            context: "Failed to parse URef for transaction",
            error: err,
        }),
    }
}

pub(super) fn payment_executable_deploy_item(
    params: PaymentStrParams,
) -> Result<ExecutableDeployItem, CliError> {
    let PaymentStrParams {
        payment_amount,
        payment_hash,
        payment_name,
        payment_package_hash,
        payment_package_name,
        payment_path,
        ref payment_args_simple,
        payment_args_json,
        payment_version,
        payment_entry_point,
    } = params;
    check_exactly_one_not_empty!(
        context: "parse_payment_info".into(),
        (payment_amount)
            requires[] requires_empty[payment_entry_point, payment_version],
        (payment_hash)
            requires[payment_entry_point] requires_empty[payment_version],
        (payment_name)
            requires[payment_entry_point] requires_empty[payment_version],
        (payment_package_hash)
            requires[payment_entry_point] requires_empty[],
        (payment_package_name)
            requires[payment_entry_point] requires_empty[],
        (payment_path) requires[] requires_empty[payment_entry_point, payment_version],
    );
<<<<<<< HEAD

    check_no_conflicting_arg_types(
        "payment",
        payment_args_simple,
        payment_args_json,
        payment_args_complex,
    )?;
=======
>>>>>>> 970c8e7a

    if let Ok(payment_args) = standard_payment(payment_amount) {
        return Ok(ExecutableDeployItem::ModuleBytes {
            module_bytes: vec![].into(),
            args: payment_args,
        });
    }

    let invalid_entry_point = || CliError::InvalidArgument {
        context: "payment_entry_point",
        error: payment_entry_point.to_string(),
    };

    //Check that we only have one of simple or json args, this is relevant for the SDK, but not in the context of the client.
    check_no_conflicting_arg_types(payment_args_simple, payment_args_json)?;

    let payment_args = args_from_simple_or_json(
        arg_simple::payment::parse(payment_args_simple)?,
        args_json::payment::parse(payment_args_json)?,
    );

    if let Some(payment_name) = name(payment_name) {
        return Ok(ExecutableDeployItem::StoredContractByName {
            name: payment_name,
            entry_point: entry_point(payment_entry_point).ok_or_else(invalid_entry_point)?,
            args: payment_args,
        });
    }

    if let Some(payment_hash) = contract_hash(payment_hash)? {
        return Ok(ExecutableDeployItem::StoredContractByHash {
            hash: payment_hash.into(),
            entry_point: entry_point(payment_entry_point).ok_or_else(invalid_entry_point)?,
            args: payment_args,
        });
    }

    let version = version(payment_version)?;
    if let Some(package_name) = name(payment_package_name) {
        return Ok(ExecutableDeployItem::StoredVersionedContractByName {
            name: package_name,
            version, // defaults to highest enabled version
            entry_point: entry_point(payment_entry_point).ok_or_else(invalid_entry_point)?,
            args: payment_args,
        });
    }

    if let Some(package_hash) = contract_hash(payment_package_hash)? {
        return Ok(ExecutableDeployItem::StoredVersionedContractByHash {
            hash: package_hash.into(),
            version, // defaults to highest enabled version
            entry_point: entry_point(payment_entry_point).ok_or_else(invalid_entry_point)?,
            args: payment_args,
        });
    }

    let module_bytes = fs::read(payment_path).map_err(|error| crate::Error::IoError {
        context: format!("unable to read payment file at '{}'", payment_path),
        error,
    })?;
    Ok(ExecutableDeployItem::ModuleBytes {
        module_bytes: module_bytes.into(),
        args: payment_args,
    })
}

fn contract_hash(value: &str) -> Result<Option<HashAddr>, CliError> {
    if value.is_empty() {
        return Ok(None);
    }
    match Digest::from_hex(value) {
        Ok(digest) => Ok(Some(digest.value())),
        Err(error) => {
            if let Ok(Key::Hash(hash)) = Key::from_formatted_str(value) {
                Ok(Some(hash))
            } else {
                Err(CliError::FailedToParseDigest {
                    context: "contract hash",
                    error,
                })
            }
        }
    }
}

fn name(value: &str) -> Option<String> {
    if value.is_empty() {
        return None;
    }
    Some(value.to_string())
}

fn entry_point(value: &str) -> Option<String> {
    if value.is_empty() {
        return None;
    }
    Some(value.to_string())
}

fn version(value: &str) -> Result<Option<u32>, CliError> {
    if value.is_empty() {
        return Ok(None);
    }
    let parsed = value
        .parse::<u32>()
        .map_err(|error| CliError::FailedToParseInt {
            context: "version",
            error,
        })?;
    Ok(Some(parsed))
}

pub(super) fn transfer_id(value: &str) -> Result<u64, CliError> {
    value.parse().map_err(|error| CliError::FailedToParseInt {
        context: "transfer_id",
        error,
    })
}

pub(super) fn block_identifier(
    maybe_block_identifier: &str,
) -> Result<Option<BlockIdentifier>, CliError> {
    if maybe_block_identifier.is_empty() {
        return Ok(None);
    }

    if maybe_block_identifier.len() == (Digest::LENGTH * 2) {
        let hash = Digest::from_hex(maybe_block_identifier).map_err(|error| {
            CliError::FailedToParseDigest {
                context: "block_identifier",
                error,
            }
        })?;
        Ok(Some(BlockIdentifier::Hash(BlockHash::new(hash))))
    } else {
        let height =
            maybe_block_identifier
                .parse()
                .map_err(|error| CliError::FailedToParseInt {
                    context: "block_identifier",
                    error,
                })?;
        Ok(Some(BlockIdentifier::Height(height)))
    }
}

pub(super) fn deploy_hash(deploy_hash: &str) -> Result<DeployHash, CliError> {
    let hash = Digest::from_hex(deploy_hash).map_err(|error| CliError::FailedToParseDigest {
        context: "deploy hash",
        error,
    })?;
    Ok(DeployHash::new(hash))
}

pub(super) fn key_for_query(key: &str) -> Result<Key, CliError> {
    match Key::from_formatted_str(key) {
        Ok(key) => Ok(key),
        Err(error) => {
            if let Ok(public_key) = PublicKey::from_hex(key) {
                Ok(Key::Account(public_key.to_account_hash()))
            } else {
                Err(CliError::FailedToParseKey {
                    context: "key for query",
                    error,
                })
            }
        }
    }
}

/// `maybe_block_id` can be either a block hash or a block height.
pub(super) fn global_state_identifier(
    maybe_block_id: &str,
    maybe_state_root_hash: &str,
) -> Result<Option<GlobalStateIdentifier>, CliError> {
    match block_identifier(maybe_block_id)? {
        Some(BlockIdentifier::Hash(hash)) => {
            return Ok(Some(GlobalStateIdentifier::BlockHash(hash)))
        }
        Some(BlockIdentifier::Height(height)) => {
            return Ok(Some(GlobalStateIdentifier::BlockHeight(height)))
        }
        None => (),
    }

    if maybe_state_root_hash.is_empty() {
        return Ok(None);
    }

    let state_root_hash =
        Digest::from_hex(maybe_state_root_hash).map_err(|error| CliError::FailedToParseDigest {
            context: "state root hash in global_state_identifier",
            error,
        })?;
    Ok(Some(GlobalStateIdentifier::StateRootHash(state_root_hash)))
}

/// `purse_id` can be a formatted public key, account hash, or URef.  It may not be empty.
pub fn purse_identifier(purse_id: &str) -> Result<PurseIdentifier, CliError> {
    const ACCOUNT_HASH_PREFIX: &str = "account-hash-";
    const UREF_PREFIX: &str = "uref-";
    const ENTITY_PREFIX: &str = "entity-";

    if purse_id.is_empty() {
        return Err(CliError::InvalidArgument {
            context: "purse_identifier",
            error: "cannot be empty string".to_string(),
        });
    }

    if purse_id.starts_with(ACCOUNT_HASH_PREFIX) {
        let account_hash = AccountHash::from_formatted_str(purse_id).map_err(|error| {
            CliError::FailedToParseAccountHash {
                context: "purse_identifier",
                error,
            }
        })?;
        return Ok(PurseIdentifier::MainPurseUnderAccountHash(account_hash));
    }

    if purse_id.starts_with(ENTITY_PREFIX) {
        let entity_addr = EntityAddr::from_formatted_str(purse_id).map_err(|error| {
            CliError::FailedToParseAddressableEntityHash {
                context: "purse_identifier",
                error,
            }
        })?;
        return Ok(PurseIdentifier::MainPurseUnderEntityAddr(entity_addr));
    }

    if purse_id.starts_with(UREF_PREFIX) {
        let uref =
            URef::from_formatted_str(purse_id).map_err(|error| CliError::FailedToParseURef {
                context: "purse_identifier",
                error,
            })?;
        return Ok(PurseIdentifier::PurseUref(uref));
    }

    let public_key =
        PublicKey::from_hex(purse_id).map_err(|error| CliError::FailedToParsePublicKey {
            context: "purse_identifier".to_string(),
            error,
        })?;
    Ok(PurseIdentifier::MainPurseUnderPublicKey(public_key))
}

/// `account_identifier` can be a formatted public key, in the form of a hex-formatted string,
/// a pem file, or a file containing a hex formatted string, or a formatted string representing
/// an account hash.  It may not be empty.
pub fn account_identifier(account_identifier: &str) -> Result<AccountIdentifier, CliError> {
    const ACCOUNT_HASH_PREFIX: &str = "account-hash-";

    if account_identifier.is_empty() {
        return Err(CliError::InvalidArgument {
            context: "account_identifier",
            error: "cannot be empty string".to_string(),
        });
    }

    if account_identifier.starts_with(ACCOUNT_HASH_PREFIX) {
        let account_hash =
            AccountHash::from_formatted_str(account_identifier).map_err(|error| {
                CliError::FailedToParseAccountHash {
                    context: "account_identifier",
                    error,
                }
            })?;
        return Ok(AccountIdentifier::AccountHash(account_hash));
    }

    let public_key = PublicKey::from_hex(account_identifier).map_err(|error| {
        CliError::FailedToParsePublicKey {
            context: "account_identifier".to_string(),
            error,
        }
    })?;
    Ok(AccountIdentifier::PublicKey(public_key))
}

/// `entity_identifier` can be a formatted public key, in the form of a hex-formatted string,
/// a pem file, or a file containing a hex formatted string, or a formatted string representing
/// an account hash.  It may not be empty.
pub(super) fn entity_identifier(entity_identifier: &str) -> Result<EntityIdentifier, CliError> {
    const ENTITY_PREFIX: &str = "entity-";
    const ACCOUNT_HASH_PREFIX: &str = "account-hash-";

    if entity_identifier.is_empty() {
        return Err(CliError::InvalidArgument {
            context: "entity_identifier",
            error: "cannot be empty string".to_string(),
        });
    }

    if entity_identifier.starts_with(ACCOUNT_HASH_PREFIX) {
        let account_hash = AccountHash::from_formatted_str(entity_identifier).map_err(|error| {
            CliError::FailedToParseAccountHash {
                context: "entity_identifier",
                error,
            }
        })?;
        return Ok(EntityIdentifier::AccountHash(account_hash));
    }
    if entity_identifier.starts_with(ENTITY_PREFIX) {
        let entity_addr = EntityAddr::from_formatted_str(entity_identifier).map_err(|error| {
            CliError::FailedToParseAddressableEntityHash {
                context: "entity_identifier",
                error,
            }
        })?;
        return Ok(EntityIdentifier::EntityAddr(entity_addr));
    }

    let public_key = PublicKey::from_hex(entity_identifier).map_err(|error| {
        CliError::FailedToParsePublicKey {
            context: "entity_identifier".to_string(),
            error,
        }
    })?;
    Ok(EntityIdentifier::PublicKey(public_key))
}

pub(super) fn pricing_mode(
    pricing_mode_identifier_str: &str,
    maybe_payment_amount_str: &str,
    maybe_gas_price_tolerance_str: &str,
    maybe_standard_payment_str: &str,
    maybe_receipt: Option<Digest>,
) -> Result<PricingMode, CliError> {
    match pricing_mode_identifier_str.to_lowercase().as_str() {
        "classic" => {
            if maybe_gas_price_tolerance_str.is_empty() {
                return Err(CliError::InvalidArgument {
                    context: "gas_price_tolerance",
                    error: "Gas price tolerance is required".to_string(),
                });
            }
            if maybe_payment_amount_str.is_empty() {
                return Err(CliError::InvalidArgument {
                    context: "payment_amount",
                    error: "Payment amount is required".to_string(),
                });
            }
            if maybe_standard_payment_str.is_empty() {
                return Err(CliError::InvalidArgument {
                    context: "standard_payment",
                    error: "Standard payment flag is required".to_string(),
                });
            }
            let gas_price_tolerance =
                maybe_gas_price_tolerance_str
                    .parse::<u8>()
                    .map_err(|error| CliError::FailedToParseInt {
                        context: "gas_price_tolerance",
                        error,
                    })?;
            let payment_amount = maybe_payment_amount_str.parse::<u64>().map_err(|error| {
                CliError::FailedToParseInt {
                    context: "payment_amount",
                    error,
                }
            })?;
            let standard_payment = maybe_standard_payment_str
                .parse::<bool>()
                .map_err(|error| CliError::FailedToParseBool {
                    context: "standard_payment",
                    error,
                })?;
            Ok(PricingMode::Classic {
                payment_amount,
                gas_price_tolerance,
                standard_payment,
            })
        }
        "fixed" => {
            if maybe_gas_price_tolerance_str.is_empty() {
                return Err(CliError::InvalidArgument {
                    context: "gas_price_tolerance",
                    error: "Gas price tolerance is required".to_string(),
                });
            }
            let gas_price_tolerance =
                maybe_gas_price_tolerance_str
                    .parse::<u8>()
                    .map_err(|error| CliError::FailedToParseInt {
                        context: "gas_price_tolerance",
                        error,
                    })?;
            Ok(PricingMode::Fixed {
                gas_price_tolerance,
            })
        }
        "reserved" => {
            if maybe_receipt.is_none() {
                return Err(CliError::InvalidArgument {
                    context: "receipt",
                    error: "Receipt is required for reserved pricing mode".to_string(),
                });
            }
            Ok(PricingMode::Reserved {
                receipt: maybe_receipt.unwrap_or_default(),
            })
        }
        _ => Err(CliError::InvalidArgument {
            context: "pricing_mode",
            error: "Invalid pricing mode identifier".to_string(),
        }),
    }
}

#[cfg(test)]
mod tests {
    use std::convert::TryFrom;

    use super::*;

    const HASH: &str = "09dcee4b212cfd53642ab323fbef07dafafc6f945a80a00147f62910a915c4e6";
    const NAME: &str = "name";
    const PACKAGE_HASH: &str = "09dcee4b212cfd53642ab323fbef07dafafc6f945a80a00147f62910a915c4e6";
    const PACKAGE_NAME: &str = "package_name";
    const PATH: &str = "./session.wasm";
    const ENTRY_POINT: &str = "entrypoint";
    const VERSION: &str = "3";
    const TRANSFER: bool = true;

    impl<'a> TryFrom<SessionStrParams<'a>> for ExecutableDeployItem {
        type Error = CliError;

        fn try_from(params: SessionStrParams<'a>) -> Result<ExecutableDeployItem, Self::Error> {
            session_executable_deploy_item(params)
        }
    }

    impl<'a> TryFrom<PaymentStrParams<'a>> for ExecutableDeployItem {
        type Error = CliError;

        fn try_from(params: PaymentStrParams<'a>) -> Result<ExecutableDeployItem, Self::Error> {
            payment_executable_deploy_item(params)
        }
    }

    #[test]
<<<<<<< HEAD
    fn should_fail_to_parse_conflicting_arg_types() {
        assert!(matches!(
            session_executable_deploy_item(SessionStrParams {
                session_hash: "",
                session_name: "name",
                session_package_hash: "",
                session_package_name: "",
                session_path: "",
                session_args_simple: vec!["something:u32='0'"],
                session_args_json: "",
                session_args_complex: "path_to/file",
                session_version: "",
                session_entry_point: "entrypoint",
                is_session_transfer: false
            }),
            Err(CliError::ConflictingArguments {
                context: "parse_session_info".into(),
                ..
            })
        ));

        assert!(matches!(
            payment_executable_deploy_item(PaymentStrParams {
                payment_amount: "",
                payment_hash: "name",
                payment_name: "",
                payment_package_hash: "",
                payment_package_name: "",
                payment_path: "",
                payment_args_simple: vec!["something:u32='0'"],
                payment_args_json: "",
                payment_args_complex: "path_to/file",
                payment_version: "",
                payment_entry_point: "entrypoint",
            }),
            Err(CliError::ConflictingArguments {
                context: "parse_payment_info".into(),
                ..
            })
        ));
    }

    #[test]
=======
>>>>>>> 970c8e7a
    fn should_fail_to_parse_conflicting_session_parameters() {
        assert!(matches!(
            session_executable_deploy_item(SessionStrParams {
                session_hash: HASH,
                session_name: NAME,
                session_package_hash: PACKAGE_HASH,
                session_package_name: PACKAGE_NAME,
                session_path: PATH,
                session_args_simple: vec![],
                session_args_json: "",
                session_version: "",
                session_entry_point: "",
                is_session_transfer: false
            }),
            Err(CliError::ConflictingArguments {
                context: "parse_session_info".into(),
                ..
            })
        ));
    }

    #[test]
    fn should_fail_to_parse_conflicting_payment_parameters() {
        assert!(matches!(
            payment_executable_deploy_item(PaymentStrParams {
                payment_amount: "12345",
                payment_hash: HASH,
                payment_name: NAME,
                payment_package_hash: PACKAGE_HASH,
                payment_package_name: PACKAGE_NAME,
                payment_path: PATH,
                payment_args_simple: vec![],
                payment_args_json: "",
                payment_version: "",
                payment_entry_point: "",
            }),
            Err(CliError::ConflictingArguments {
                context: "parse_payment_info".into(),
                ..
            })
        ));
    }

    mod missing_args {
        use super::*;

        #[test]
        fn session_name_should_fail_to_parse_missing_entry_point() {
            let result = session_executable_deploy_item(SessionStrParams {
                session_name: NAME,
                ..Default::default()
            });

            assert!(matches!(
                result,
                Err(CliError::InvalidArgument {
                    context: "parse_session_info",
                    ..
                })
            ));
        }

        #[test]
        fn session_hash_should_fail_to_parse_missing_entry_point() {
            let result = session_executable_deploy_item(SessionStrParams {
                session_hash: HASH,
                ..Default::default()
            });

            assert!(matches!(
                result,
                Err(CliError::InvalidArgument {
                    context: "parse_session_info",
                    ..
                })
            ));
        }

        #[test]
        fn session_package_hash_should_fail_to_parse_missing_entry_point() {
            let result = session_executable_deploy_item(SessionStrParams {
                session_package_hash: PACKAGE_HASH,
                ..Default::default()
            });

            assert!(matches!(
                result,
                Err(CliError::InvalidArgument {
                    context: "parse_session_info",
                    ..
                })
            ));
        }

        #[test]
        fn session_package_name_should_fail_to_parse_missing_entry_point() {
            let result = session_executable_deploy_item(SessionStrParams {
                session_package_name: PACKAGE_NAME,
                ..Default::default()
            });

            assert!(matches!(
                result,
                Err(CliError::InvalidArgument {
                    context: "parse_session_info",
                    ..
                })
            ));
        }

        #[test]
        fn payment_name_should_fail_to_parse_missing_entry_point() {
            let result = payment_executable_deploy_item(PaymentStrParams {
                payment_name: NAME,
                ..Default::default()
            });

            assert!(matches!(
                result,
                Err(CliError::InvalidArgument {
                    context: "parse_payment_info",
                    ..
                })
            ));
        }

        #[test]
        fn payment_hash_should_fail_to_parse_missing_entry_point() {
            let result = payment_executable_deploy_item(PaymentStrParams {
                payment_hash: HASH,
                ..Default::default()
            });

            assert!(matches!(
                result,
                Err(CliError::InvalidArgument {
                    context: "parse_payment_info",
                    ..
                })
            ));
        }

        #[test]
        fn payment_package_hash_should_fail_to_parse_missing_entry_point() {
            let result = payment_executable_deploy_item(PaymentStrParams {
                payment_package_hash: PACKAGE_HASH,
                ..Default::default()
            });

            assert!(matches!(
                result,
                Err(CliError::InvalidArgument {
                    context: "parse_payment_info",
                    ..
                })
            ));
        }

        #[test]
        fn payment_package_name_should_fail_to_parse_missing_entry_point() {
            let result = payment_executable_deploy_item(PaymentStrParams {
                payment_package_name: PACKAGE_NAME,
                ..Default::default()
            });

            assert!(matches!(
                result,
                Err(CliError::InvalidArgument {
                    context: "parse_payment_info",
                    ..
                })
            ));
        }
    }

    mod conflicting_args {
        use super::*;

        /// impl_test_matrix - implements many tests for SessionStrParams or PaymentStrParams which
        /// ensures that an error is returned when the permutation they define is executed.
        ///
        /// For instance, it is neccesary to check that when `session_path` is set, other arguments
        /// are not.
        ///
        /// For example, a sample invocation with one test:
        /// ```
        /// impl_test_matrix![
        ///     type: SessionStrParams,
        ///     context: "parse_session_info",
        ///     session_str_params[
        ///         test[
        ///             session_path => PATH,
        ///             conflict: session_package_hash => PACKAGE_HASH,
        ///             requires[],
        ///             path_conflicts_with_package_hash
        ///         ]
        ///     ]
        /// ];
        /// ```
        /// This generates the following test module (with the fn name passed), with one test per
        /// line in `session_str_params[]`:
        /// ```
        /// #[cfg(test)]
        /// mod session_str_params {
        ///     use super::*;
        ///
        ///     #[test]
        ///     fn path_conflicts_with_package_hash() {
        ///         let info: StdResult<ExecutableDeployItem, _> = SessionStrParams {
        ///                 session_path: PATH,
        ///                 session_package_hash: PACKAGE_HASH,
        ///                 ..Default::default()
        ///             }
        ///             .try_into();
        ///         let mut conflicting = vec![
        ///             format!("{}={}", "session_path", PATH),
        ///             format!("{}={}", "session_package_hash", PACKAGE_HASH),
        ///         ];
        ///         conflicting.sort();
        ///         assert!(matches!(
        ///             info,
        ///             Err(CliError::ConflictingArguments {
        ///                 context: "parse_session_info".into(),
        ///                 args: conflicting
        ///             }
        ///             ))
        ///         );
        ///     }
        /// }
        /// ```
        macro_rules! impl_test_matrix {
            (
                /// Struct for which to define the following tests. In our case, SessionStrParams or PaymentStrParams.
                type: $t:ident,
                /// Expected `context` field to be returned in the `CliError::ConflictingArguments{ context, .. }` field.
                context: $context:expr,

                /// $module will be our module name.
                $module:ident [$(
                    // many tests can be defined
                    test[
                        /// The argument's ident to be tested, followed by it's value.
                        $arg:tt => $arg_value:expr,
                        /// The conflicting argument's ident to be tested, followed by it's value.
                        conflict: $con:tt => $con_value:expr,
                        /// A list of any additional fields required by the argument, and their values.
                        requires[$($req:tt => $req_value:expr),*],
                        /// fn name for the defined test.
                        $test_fn_name:ident
                    ]
                )+]
            ) => {
                #[cfg(test)]
                mod $module {
                    use super::*;

                    $(
                        #[test]
                        fn $test_fn_name() {
                            let info: Result<ExecutableDeployItem, _> = $t {
                                $arg: $arg_value,
                                $con: $con_value,
                                $($req: $req_value,),*
                                ..Default::default()
                            }
                            .try_into();
                            let mut conflicting = vec![
                                format!("{}={}", stringify!($arg), $arg_value),
                                format!("{}={}", stringify!($con), $con_value),
                            ];
                            conflicting.sort();
                            assert!(matches!(
                                info,
                                Err(CliError::ConflictingArguments {
                                    context: $context.to_string(),
                                    ..
                                }
                                ))
                            );
                        }
                    )+
                }
            };
        }

        // NOTE: there's no need to test a conflicting argument in both directions, since they
        // amount to passing two fields to a structs constructor.
        // Where a reverse test like this is omitted, a comment should be left.
        impl_test_matrix![
            type: SessionStrParams,
            context: "parse_session_info",
            session_str_params[

                // path
                test[session_path => PATH, conflict: session_package_hash => PACKAGE_HASH, requires[], path_conflicts_with_package_hash]
                test[session_path => PATH, conflict: session_package_name => PACKAGE_NAME, requires[], path_conflicts_with_package_name]
                test[session_path => PATH, conflict: session_hash =>         HASH,         requires[], path_conflicts_with_hash]
                test[session_path => PATH, conflict: session_name =>         HASH,         requires[], path_conflicts_with_name]
                test[session_path => PATH, conflict: session_version =>      VERSION,      requires[], path_conflicts_with_version]
                test[session_path => PATH, conflict: session_entry_point =>  ENTRY_POINT,  requires[], path_conflicts_with_entry_point]
                test[session_path => PATH, conflict: is_session_transfer =>  TRANSFER,     requires[], path_conflicts_with_transfer]

                // name
                test[session_name => NAME, conflict: session_package_hash => PACKAGE_HASH, requires[session_entry_point => ENTRY_POINT], name_conflicts_with_package_hash]
                test[session_name => NAME, conflict: session_package_name => PACKAGE_NAME, requires[session_entry_point => ENTRY_POINT], name_conflicts_with_package_name]
                test[session_name => NAME, conflict: session_hash =>         HASH,         requires[session_entry_point => ENTRY_POINT], name_conflicts_with_hash]
                test[session_name => NAME, conflict: session_version =>      VERSION,      requires[session_entry_point => ENTRY_POINT], name_conflicts_with_version]
                test[session_name => NAME, conflict: is_session_transfer =>  TRANSFER,     requires[session_entry_point => ENTRY_POINT], name_conflicts_with_transfer]

                // hash
                test[session_hash => HASH, conflict: session_package_hash => PACKAGE_HASH, requires[session_entry_point => ENTRY_POINT], hash_conflicts_with_package_hash]
                test[session_hash => HASH, conflict: session_package_name => PACKAGE_NAME, requires[session_entry_point => ENTRY_POINT], hash_conflicts_with_package_name]
                test[session_hash => HASH, conflict: session_version =>      VERSION,      requires[session_entry_point => ENTRY_POINT], hash_conflicts_with_version]
                test[session_hash => HASH, conflict: is_session_transfer =>  TRANSFER,     requires[session_entry_point => ENTRY_POINT], hash_conflicts_with_transfer]
                // name <-> hash is already checked
                // name <-> path is already checked

                // package_name
                // package_name + session_version is optional and allowed
                test[session_package_name => PACKAGE_NAME, conflict: session_package_hash => PACKAGE_HASH, requires[session_entry_point => ENTRY_POINT], package_name_conflicts_with_package_hash]
                test[session_package_name => VERSION, conflict: is_session_transfer => TRANSFER, requires[session_entry_point => ENTRY_POINT], package_name_conflicts_with_transfer]
                // package_name <-> hash is already checked
                // package_name <-> name is already checked
                // package_name <-> path is already checked

                // package_hash
                // package_hash + session_version is optional and allowed
                test[session_package_hash => PACKAGE_HASH, conflict: is_session_transfer => TRANSFER, requires[session_entry_point => ENTRY_POINT], package_hash_conflicts_with_transfer]
                // package_hash <-> package_name is already checked
                // package_hash <-> hash is already checked
                // package_hash <-> name is already checked
                // package_hash <-> path is already checked

            ]
        ];

        impl_test_matrix![
            type: PaymentStrParams,
            context: "parse_payment_info",
            payment_str_params[

                // amount
                test[payment_amount => PATH, conflict: payment_package_hash => PACKAGE_HASH, requires[], amount_conflicts_with_package_hash]
                test[payment_amount => PATH, conflict: payment_package_name => PACKAGE_NAME, requires[], amount_conflicts_with_package_name]
                test[payment_amount => PATH, conflict: payment_hash =>         HASH,         requires[], amount_conflicts_with_hash]
                test[payment_amount => PATH, conflict: payment_name =>         HASH,         requires[], amount_conflicts_with_name]
                test[payment_amount => PATH, conflict: payment_version =>      VERSION,      requires[], amount_conflicts_with_version]
                test[payment_amount => PATH, conflict: payment_entry_point =>  ENTRY_POINT,  requires[], amount_conflicts_with_entry_point]

                // path
                // amount <-> path is already checked
                test[payment_path => PATH, conflict: payment_package_hash => PACKAGE_HASH, requires[], path_conflicts_with_package_hash]
                test[payment_path => PATH, conflict: payment_package_name => PACKAGE_NAME, requires[], path_conflicts_with_package_name]
                test[payment_path => PATH, conflict: payment_hash =>         HASH,         requires[], path_conflicts_with_hash]
                test[payment_path => PATH, conflict: payment_name =>         HASH,         requires[], path_conflicts_with_name]
                test[payment_path => PATH, conflict: payment_version =>      VERSION,      requires[], path_conflicts_with_version]
                test[payment_path => PATH, conflict: payment_entry_point =>  ENTRY_POINT,  requires[], path_conflicts_with_entry_point]

                // name
                // amount <-> path is already checked
                test[payment_name => NAME, conflict: payment_package_hash => PACKAGE_HASH, requires[payment_entry_point => ENTRY_POINT], name_conflicts_with_package_hash]
                test[payment_name => NAME, conflict: payment_package_name => PACKAGE_NAME, requires[payment_entry_point => ENTRY_POINT], name_conflicts_with_package_name]
                test[payment_name => NAME, conflict: payment_hash =>         HASH,         requires[payment_entry_point => ENTRY_POINT], name_conflicts_with_hash]
                test[payment_name => NAME, conflict: payment_version =>      VERSION,      requires[payment_entry_point => ENTRY_POINT], name_conflicts_with_version]

                // hash
                // amount <-> hash is already checked
                test[payment_hash => HASH, conflict: payment_package_hash => PACKAGE_HASH, requires[payment_entry_point => ENTRY_POINT], hash_conflicts_with_package_hash]
                test[payment_hash => HASH, conflict: payment_package_name => PACKAGE_NAME, requires[payment_entry_point => ENTRY_POINT], hash_conflicts_with_package_name]
                test[payment_hash => HASH, conflict: payment_version =>      VERSION,      requires[payment_entry_point => ENTRY_POINT], hash_conflicts_with_version]
                // name <-> hash is already checked
                // name <-> path is already checked

                // package_name
                // amount <-> package_name is already checked
                test[payment_package_name => PACKAGE_NAME, conflict: payment_package_hash => PACKAGE_HASH, requires[payment_entry_point => ENTRY_POINT], package_name_conflicts_with_package_hash]
                // package_name <-> hash is already checked
                // package_name <-> name is already checked
                // package_name <-> path is already checked

                // package_hash
                // package_hash + session_version is optional and allowed
                // amount <-> package_hash is already checked
                // package_hash <-> package_name is already checked
                // package_hash <-> hash is already checked
                // package_hash <-> name is already checked
                // package_hash <-> path is already checked
            ]
        ];
    }

    mod param_tests {
        use super::*;

        const HASH: &str = "09dcee4b212cfd53642ab323fbef07dafafc6f945a80a00147f62910a915c4e6";
        const NAME: &str = "name";
        const PKG_NAME: &str = "pkg_name";
        const PKG_HASH: &str = "09dcee4b212cfd53642ab323fbef07dafafc6f945a80a00147f62910a915c4e6";
        const ENTRYPOINT: &str = "entrypoint";
        const VERSION: &str = "4";

        fn args_simple() -> Vec<&'static str> {
            vec!["name_01:bool='false'", "name_02:u32='42'"]
        }

        /// Sample data creation methods for PaymentStrParams
        mod session_params {
            use std::collections::BTreeMap;

            use casper_types::CLValue;

            use super::*;

            #[test]
            pub fn with_hash() {
                let params: Result<ExecutableDeployItem, CliError> =
                    SessionStrParams::with_hash(HASH, ENTRYPOINT, args_simple(), "").try_into();
                match params {
                    Ok(item @ ExecutableDeployItem::StoredContractByHash { .. }) => {
                        let actual: BTreeMap<String, CLValue> = item.args().clone().into();
                        let mut expected = BTreeMap::new();
                        expected.insert("name_01".to_owned(), CLValue::from_t(false).unwrap());
                        expected.insert("name_02".to_owned(), CLValue::from_t(42u32).unwrap());
                        assert_eq!(actual, expected);
                    }
                    other => panic!("incorrect type parsed {:?}", other),
                }
            }

            #[test]
            pub fn with_name() {
                let params: Result<ExecutableDeployItem, CliError> =
                    SessionStrParams::with_name(NAME, ENTRYPOINT, args_simple(), "").try_into();
                match params {
                    Ok(item @ ExecutableDeployItem::StoredContractByName { .. }) => {
                        let actual: BTreeMap<String, CLValue> = item.args().clone().into();
                        let mut expected = BTreeMap::new();
                        expected.insert("name_01".to_owned(), CLValue::from_t(false).unwrap());
                        expected.insert("name_02".to_owned(), CLValue::from_t(42u32).unwrap());
                        assert_eq!(actual, expected);
                    }
                    other => panic!("incorrect type parsed {:?}", other),
                }
            }

            #[test]
            pub fn with_package_name() {
                let params: Result<ExecutableDeployItem, CliError> =
                    SessionStrParams::with_package_name(
                        PKG_NAME,
                        VERSION,
                        ENTRYPOINT,
                        args_simple(),
                        "",
                    )
                    .try_into();
                match params {
                    Ok(item @ ExecutableDeployItem::StoredVersionedContractByName { .. }) => {
                        let actual: BTreeMap<String, CLValue> = item.args().clone().into();
                        let mut expected = BTreeMap::new();
                        expected.insert("name_01".to_owned(), CLValue::from_t(false).unwrap());
                        expected.insert("name_02".to_owned(), CLValue::from_t(42u32).unwrap());
                        assert_eq!(actual, expected);
                    }
                    other => panic!("incorrect type parsed {:?}", other),
                }
            }

            #[test]
            pub fn with_package_hash() {
                let params: Result<ExecutableDeployItem, CliError> =
                    SessionStrParams::with_package_hash(
                        PKG_HASH,
                        VERSION,
                        ENTRYPOINT,
                        args_simple(),
                        "",
                    )
                    .try_into();
                match params {
                    Ok(item @ ExecutableDeployItem::StoredVersionedContractByHash { .. }) => {
                        let actual: BTreeMap<String, CLValue> = item.args().clone().into();
                        let mut expected = BTreeMap::new();
                        expected.insert("name_01".to_owned(), CLValue::from_t(false).unwrap());
                        expected.insert("name_02".to_owned(), CLValue::from_t(42u32).unwrap());
                        assert_eq!(actual, expected);
                    }
                    other => panic!("incorrect type parsed {:?}", other),
                }
            }
        }
        /// Sample data creation methods for PaymentStrParams
        mod payment_params {
            use std::collections::BTreeMap;

            use casper_types::{CLValue, U512};

            use super::*;

            #[test]
            pub fn with_amount() {
                let params: Result<ExecutableDeployItem, CliError> =
                    PaymentStrParams::with_amount("100").try_into();
                match params {
                    Ok(item @ ExecutableDeployItem::ModuleBytes { .. }) => {
                        let amount = CLValue::from_t(U512::from(100)).unwrap();
                        assert_eq!(item.args().get("amount"), Some(&amount));
                    }
                    other => panic!("incorrect type parsed {:?}", other),
                }
            }

            #[test]
            pub fn with_hash() {
                let params: Result<ExecutableDeployItem, CliError> =
                    PaymentStrParams::with_hash(HASH, ENTRYPOINT, args_simple(), "").try_into();
                match params {
                    Ok(item @ ExecutableDeployItem::StoredContractByHash { .. }) => {
                        let actual: BTreeMap<String, CLValue> = item.args().clone().into();
                        let mut expected = BTreeMap::new();
                        expected.insert("name_01".to_owned(), CLValue::from_t(false).unwrap());
                        expected.insert("name_02".to_owned(), CLValue::from_t(42u32).unwrap());
                        assert_eq!(actual, expected);
                    }
                    other => panic!("incorrect type parsed {:?}", other),
                }
            }

            #[test]
            pub fn with_name() {
                let params: Result<ExecutableDeployItem, CliError> =
                    PaymentStrParams::with_name(NAME, ENTRYPOINT, args_simple(), "").try_into();
                match params {
                    Ok(item @ ExecutableDeployItem::StoredContractByName { .. }) => {
                        let actual: BTreeMap<String, CLValue> = item.args().clone().into();
                        let mut expected = BTreeMap::new();
                        expected.insert("name_01".to_owned(), CLValue::from_t(false).unwrap());
                        expected.insert("name_02".to_owned(), CLValue::from_t(42u32).unwrap());
                        assert_eq!(actual, expected);
                    }
                    other => panic!("incorrect type parsed {:?}", other),
                }
            }

            #[test]
            pub fn with_package_name() {
                let params: Result<ExecutableDeployItem, CliError> =
                    PaymentStrParams::with_package_name(
                        PKG_NAME,
                        VERSION,
                        ENTRYPOINT,
                        args_simple(),
                        "",
                    )
                    .try_into();
                match params {
                    Ok(item @ ExecutableDeployItem::StoredVersionedContractByName { .. }) => {
                        let actual: BTreeMap<String, CLValue> = item.args().clone().into();
                        let mut expected = BTreeMap::new();
                        expected.insert("name_01".to_owned(), CLValue::from_t(false).unwrap());
                        expected.insert("name_02".to_owned(), CLValue::from_t(42u32).unwrap());
                        assert_eq!(actual, expected);
                    }
                    other => panic!("incorrect type parsed {:?}", other),
                }
            }

            #[test]
            pub fn with_package_hash() {
                let params: Result<ExecutableDeployItem, CliError> =
                    PaymentStrParams::with_package_hash(
                        PKG_HASH,
                        VERSION,
                        ENTRYPOINT,
                        args_simple(),
                        "",
                    )
                    .try_into();
                match params {
                    Ok(item @ ExecutableDeployItem::StoredVersionedContractByHash { .. }) => {
                        let actual: BTreeMap<String, CLValue> = item.args().clone().into();
                        let mut expected = BTreeMap::new();
                        expected.insert("name_01".to_owned(), CLValue::from_t(false).unwrap());
                        expected.insert("name_02".to_owned(), CLValue::from_t(42u32).unwrap());
                        assert_eq!(actual, expected);
                    }
                    other => panic!("incorrect type parsed {:?}", other),
                }
            }
        }
    }

    mod account_identifier {
        use super::*;

        #[test]
        pub fn should_parse_valid_account_hash() {
            let account_hash =
                "account-hash-c029c14904b870e64c1d443d428c606740e82f341bea0f8542ca6494cef1383e";
            let parsed = account_identifier(account_hash).unwrap();
            let expected = AccountHash::from_formatted_str(account_hash).unwrap();
            assert_eq!(parsed, AccountIdentifier::AccountHash(expected));
        }

        #[test]
        pub fn should_parse_valid_public_key() {
            let public_key = "01567f0f205e83291312cd82988d66143d376cee7de904dd2605d3f4bbb69b3c80";
            let parsed = account_identifier(public_key).unwrap();
            let expected = PublicKey::from_hex(public_key).unwrap();
            assert_eq!(parsed, AccountIdentifier::PublicKey(expected));
        }

        #[test]
        pub fn should_fail_to_parse_invalid_account_hash() {
            //This is the account hash from above with several characters removed
            let account_hash =
                "account-hash-c029c14904b870e1d443d428c606740e82f341bea0f8542ca6494cef1383e";
            let parsed = account_identifier(account_hash);
            assert!(parsed.is_err());
        }

        #[test]
        pub fn should_fail_to_parse_invalid_public_key() {
            //This is the public key from above with several characters removed
            let public_key = "01567f0f205e83291312cd82988d66143d376cee7de904dd26054bbb69b3c80";
            let parsed = account_identifier(public_key);
            assert!(parsed.is_err());
        }
    }

    mod entity_identifier {
        use super::*;

        #[test]
        pub fn should_parse_valid_contract_entity_addr() {
            let entity_addr =
                "entity-contract-c029c14904b870e64c1d443d428c606740e82f341bea0f8542ca6494cef1383e";
            let parsed = entity_identifier(entity_addr).unwrap();
            assert_eq!(
                parsed,
                EntityIdentifier::EntityAddr(
                    EntityAddr::from_formatted_str(entity_addr).expect("should parse EntityAddr")
                )
            );
        }

        #[test]
        pub fn should_parse_valid_account_entity_addr() {
            let entity_addr =
                "entity-account-c029c14904b870e64c1d443d428c606740e82f341bea0f8542ca6494cef1383e";
            let parsed = entity_identifier(entity_addr).unwrap();
            assert_eq!(
                parsed,
                EntityIdentifier::EntityAddr(
                    EntityAddr::from_formatted_str(entity_addr).expect("should parse EntityAddr")
                )
            );
        }

        #[test]
        pub fn should_parse_valid_public_key() {
            let public_key = "01567f0f205e83291312cd82988d66143d376cee7de904dd2605d3f4bbb69b3c80";
            let parsed = entity_identifier(public_key).unwrap();
            let expected = PublicKey::from_hex(public_key).unwrap();
            assert_eq!(parsed, EntityIdentifier::PublicKey(expected));
        }

        #[test]
        pub fn should_fail_to_parse_invalid_entity_hash() {
            //This is the account hash from above with several characters removed
            let entity_hash =
                "contract-addressable-entity-c029c14904b870e64c1d443d428c606740e82f341bea0f8542ca6494cef138";
            let parsed = entity_identifier(entity_hash);
            assert!(parsed.is_err());
        }

        #[test]
        pub fn should_fail_to_parse_invalid_public_key() {
            //This is the public key from above with several characters removed
            let public_key = "01567f0f205e83291312cd82988d66143d376cee7de904dd26054bbb69b3c80";
            let parsed = entity_identifier(public_key);
            assert!(parsed.is_err());
        }
    }

    mod pricing_mode {
        use super::*;

        const VALID_HASH: &str = "09dcee4b212cfd53642ab323fbef07dafafc6f945a80a00147f62910a915c4e6";
        #[test]
        fn should_parse_fixed_pricing_mode_identifier() {
            let pricing_mode_str = "fixed";
            let payment_amount = "10";
            let gas_price_tolerance = "10";
            let standard_payment = "";
            let parsed = pricing_mode(
                pricing_mode_str,
                payment_amount,
                gas_price_tolerance,
                standard_payment,
                None,
            )
            .unwrap();
            assert_eq!(
                parsed,
                PricingMode::Fixed {
                    gas_price_tolerance: 10,
                }
            );
        }
        #[test]
        fn should_parse_reserved_pricing_mode() {
            let pricing_mode_str = "reserved";
            let payment_amount = "10";
            let gas_price_tolerance = "10";
            let standard_payment = "";
            let parsed = pricing_mode(
                pricing_mode_str,
                payment_amount,
                gas_price_tolerance,
                standard_payment,
                Some(Digest::from_hex(VALID_HASH).unwrap()),
            )
            .unwrap();
            assert_eq!(
                parsed,
                PricingMode::Reserved {
                    receipt: Digest::from_hex(VALID_HASH).unwrap(),
                }
            );
        }
        #[test]
        fn should_parse_classic_pricing_mode() {
            let pricing_mode_str = "classic";
            let payment_amount = "10";
            let standard_payment = "true";
            let gas_price_tolerance = "10";
            let parsed = pricing_mode(
                pricing_mode_str,
                payment_amount,
                gas_price_tolerance,
                standard_payment,
                None,
            )
            .unwrap();
            assert_eq!(
                parsed,
                PricingMode::Classic {
                    payment_amount: 10,
                    gas_price_tolerance: 10,
                    standard_payment: true,
                }
            );
        }
        #[test]
        fn should_fail_to_parse_invalid_pricing_mode() {
            let pricing_mode_str = "invalid";
            let payment_amount = "10";
            let standard_payment = "true";
            let gas_price_tolerance = "10";
            let parsed = pricing_mode(
                pricing_mode_str,
                payment_amount,
                gas_price_tolerance,
                standard_payment,
                None,
            );
            assert!(parsed.is_err());
            assert!(matches!(parsed, Err(CliError::InvalidArgument { .. })));
        }
    }
}<|MERGE_RESOLUTION|>--- conflicted
+++ resolved
@@ -1,44 +1,32 @@
 //! This module contains structs and helpers which are used by multiple subcommands related to
 //! creating deploys.
 
-<<<<<<< HEAD
 #[cfg(not(any(feature = "sdk")))]
 use std::path::Path;
-use std::{convert::TryInto, fs, io, str::FromStr};
-=======
-use std::{fs, path::Path, str::FromStr};
-
-use rand::Rng;
->>>>>>> 970c8e7a
+use std::{convert::TryInto, fs, str::FromStr};
 
 #[cfg(not(any(feature = "sdk")))]
 use casper_types::SecretKey;
 use casper_types::{
-<<<<<<< HEAD
     account::AccountHash,
     bytesrepr::{self, Bytes},
     crypto, AsymmetricType, BlockHash, CLValue, DeployHash, Digest, ExecutableDeployItem, HashAddr,
     Key, NamedArg, PublicKey, RuntimeArgs, TimeDiff, Timestamp, UIntParseError, URef, U512,
-=======
+};
+use rand::Rng;
+
+use casper_types::{
     account::AccountHash, bytesrepr::Bytes, crypto, AsymmetricType, BlockHash, DeployHash, Digest,
     EntityAddr, ExecutableDeployItem, HashAddr, Key, NamedArg, PricingMode, PublicKey, RuntimeArgs,
     SecretKey, TimeDiff, Timestamp, UIntParseError, URef, U512,
->>>>>>> 970c8e7a
 };
-use rand::Rng;
-use serde::{self, Deserialize};
 
 use super::{simple_args, CliError, PaymentStrParams, SessionStrParams};
 #[cfg(not(any(feature = "sdk")))]
 use crate::OutputKind;
 use crate::{
-<<<<<<< HEAD
-    AccountIdentifier, BlockIdentifier, GlobalStateIdentifier, JsonRpcId, PurseIdentifier,
-    Verbosity,
-=======
     AccountIdentifier, BlockIdentifier, EntityIdentifier, GlobalStateIdentifier, JsonRpcId,
     OutputKind, PurseIdentifier, Verbosity,
->>>>>>> 970c8e7a
 };
 
 pub(super) fn rpc_id(maybe_rpc_id: &str) -> JsonRpcId {
@@ -215,7 +203,11 @@
 ///
 /// # Original Author
 /// This function was modified from one of the same name written by Gregory Roussac for the 1.6 SDK
-fn check_no_conflicting_arg_types(simple: &[&str], json: &str) -> Result<(), CliError> {
+fn check_no_conflicting_arg_types(
+    context: &str,
+    simple: &[&str],
+    json: &str,
+) -> Result<(), CliError> {
     let count = [!simple.is_empty(), !json.is_empty()]
         .iter()
         .filter(|&&x| x)
@@ -223,7 +215,7 @@
 
     if count > 1 {
         return Err(CliError::ConflictingArguments {
-            context: "Conflicting args (simple, and json) were provided",
+            context: "Conflicting {context} args (simple, and json) were provided".into(),
             args: vec![simple.join(", "), json.to_owned()],
         });
     }
@@ -397,18 +389,8 @@
         (is_session_transfer)
             requires[] requires_empty[session_entry_point, session_version]
     );
-<<<<<<< HEAD
-
-    check_no_conflicting_arg_types(
-        "session",
-        session_args_simple,
-        session_args_json,
-        session_args_complex,
-    )?;
-=======
->>>>>>> 970c8e7a
-
-    check_no_conflicting_arg_types(session_args_simple, session_args_json)?;
+
+    check_no_conflicting_arg_types("session", session_args_simple, session_args_json)?;
 
     let session_args = args_from_simple_or_json(
         arg_simple::session::parse(session_args_simple)?,
@@ -508,6 +490,7 @@
         payment_package_hash,
         payment_package_name,
         payment_path,
+        payment_bytes,
         ref payment_args_simple,
         payment_args_json,
         payment_version,
@@ -527,16 +510,6 @@
             requires[payment_entry_point] requires_empty[],
         (payment_path) requires[] requires_empty[payment_entry_point, payment_version],
     );
-<<<<<<< HEAD
-
-    check_no_conflicting_arg_types(
-        "payment",
-        payment_args_simple,
-        payment_args_json,
-        payment_args_complex,
-    )?;
-=======
->>>>>>> 970c8e7a
 
     if let Ok(payment_args) = standard_payment(payment_amount) {
         return Ok(ExecutableDeployItem::ModuleBytes {
@@ -551,7 +524,7 @@
     };
 
     //Check that we only have one of simple or json args, this is relevant for the SDK, but not in the context of the client.
-    check_no_conflicting_arg_types(payment_args_simple, payment_args_json)?;
+    check_no_conflicting_arg_types("payment", payment_args_simple, payment_args_json)?;
 
     let payment_args = args_from_simple_or_json(
         arg_simple::payment::parse(payment_args_simple)?,
@@ -979,53 +952,60 @@
     }
 
     #[test]
-<<<<<<< HEAD
     fn should_fail_to_parse_conflicting_arg_types() {
-        assert!(matches!(
-            session_executable_deploy_item(SessionStrParams {
-                session_hash: "",
-                session_name: "name",
-                session_package_hash: "",
-                session_package_name: "",
-                session_path: "",
-                session_args_simple: vec!["something:u32='0'"],
-                session_args_json: "",
-                session_args_complex: "path_to/file",
-                session_version: "",
-                session_entry_point: "entrypoint",
-                is_session_transfer: false
-            }),
-            Err(CliError::ConflictingArguments {
-                context: "parse_session_info".into(),
-                ..
-            })
-        ));
-
-        assert!(matches!(
-            payment_executable_deploy_item(PaymentStrParams {
-                payment_amount: "",
-                payment_hash: "name",
-                payment_name: "",
-                payment_package_hash: "",
-                payment_package_name: "",
-                payment_path: "",
-                payment_args_simple: vec!["something:u32='0'"],
-                payment_args_json: "",
-                payment_args_complex: "path_to/file",
-                payment_version: "",
-                payment_entry_point: "entrypoint",
-            }),
-            Err(CliError::ConflictingArguments {
-                context: "parse_payment_info".into(),
-                ..
-            })
-        ));
+        let test_context = "parsing session args conflict (simple json complex)";
+        let actual_error = session_executable_deploy_item(SessionStrParams {
+            session_hash: "",
+            session_name: "name",
+            session_package_hash: "",
+            session_package_name: "",
+            session_path: "",
+            session_bytes: Bytes::new(),
+            session_args_simple: vec!["something:u32='0'"],
+            session_args_json: "",
+            session_version: "",
+            session_entry_point: "entrypoint",
+            is_session_transfer: false,
+        })
+        .unwrap_err();
+
+        assert!(
+            matches!(
+                actual_error,
+                CliError::ConflictingArguments { ref context, .. } if context == test_context
+            ),
+            "{:?}",
+            actual_error
+        );
+
+        let test_context = "parsing payment args conflict (simple json complex)";
+        let actual_error = payment_executable_deploy_item(PaymentStrParams {
+            payment_amount: "",
+            payment_hash: "name",
+            payment_name: "",
+            payment_package_hash: "",
+            payment_package_name: "",
+            payment_path: "",
+            payment_bytes: Bytes::new(),
+            payment_args_simple: vec!["something:u32='0'"],
+            payment_args_json: "",
+            payment_version: "",
+            payment_entry_point: "entrypoint",
+        })
+        .unwrap_err();
+        assert!(
+            matches!(
+                actual_error,
+                CliError::ConflictingArguments { ref context, .. } if context == test_context
+            ),
+            "{:?}",
+            actual_error
+        );
     }
 
     #[test]
-=======
->>>>>>> 970c8e7a
     fn should_fail_to_parse_conflicting_session_parameters() {
+        let test_context = String::from("parse_session_info");
         assert!(matches!(
             session_executable_deploy_item(SessionStrParams {
                 session_hash: HASH,
@@ -1033,21 +1013,20 @@
                 session_package_hash: PACKAGE_HASH,
                 session_package_name: PACKAGE_NAME,
                 session_path: PATH,
+                session_bytes: Bytes::new(),
                 session_args_simple: vec![],
                 session_args_json: "",
                 session_version: "",
                 session_entry_point: "",
                 is_session_transfer: false
             }),
-            Err(CliError::ConflictingArguments {
-                context: "parse_session_info".into(),
-                ..
-            })
+            Err(CliError::ConflictingArguments { context, .. }) if context == test_context
         ));
     }
 
     #[test]
     fn should_fail_to_parse_conflicting_payment_parameters() {
+        let test_context = String::from("parse_payment_info");
         assert!(matches!(
             payment_executable_deploy_item(PaymentStrParams {
                 payment_amount: "12345",
@@ -1056,15 +1035,13 @@
                 payment_package_hash: PACKAGE_HASH,
                 payment_package_name: PACKAGE_NAME,
                 payment_path: PATH,
+                payment_bytes: Bytes::new(),
                 payment_args_simple: vec![],
                 payment_args_json: "",
                 payment_version: "",
                 payment_entry_point: "",
             }),
-            Err(CliError::ConflictingArguments {
-                context: "parse_payment_info".into(),
-                ..
-            })
+            Err(CliError::ConflictingArguments { context, .. }) if context == test_context
         ));
     }
 

--- conflicted
+++ resolved
@@ -8,19 +8,13 @@
 
 use rand::Rng;
 
-use casper_types::bytesrepr::Bytes;
 #[cfg(feature = "std-fs-io")]
 use casper_types::SecretKey;
 use casper_types::{
-<<<<<<< HEAD
-    account::AccountHash, crypto, AsymmetricType, BlockHash, DeployHash, Digest, EntityAddr,
-    ExecutableDeployItem, HashAddr, Key, NamedArg, PricingMode, PublicKey, RuntimeArgs, TimeDiff,
-    Timestamp, UIntParseError, URef, U512,
-=======
-    account::AccountHash, bytesrepr::Bytes, crypto, AsymmetricType,
-    BlockHash, DeployHash, Digest, EntityAddr, ExecutableDeployItem, HashAddr, Key, NamedArg, PricingMode,
-    PublicKey, RuntimeArgs, SecretKey, TimeDiff, Timestamp, TransactionHash, TransactionV1Hash, TransferTarget, UIntParseError, URef, U512,
->>>>>>> 08524866
+    account::AccountHash, bytesrepr::Bytes, crypto, AsymmetricType, BlockHash, DeployHash, Digest,
+    EntityAddr, ExecutableDeployItem, HashAddr, Key, NamedArg, PricingMode, PublicKey, RuntimeArgs,
+    TimeDiff, Timestamp, TransactionHash, TransactionV1Hash, TransferTarget, UIntParseError, URef,
+    U512,
 };
 
 use super::{simple_args, CliError, PaymentStrParams, SessionStrParams};

--- conflicted
+++ resolved
@@ -10,14 +10,9 @@
     rpcs::results::PutTransactionResult,
     SuccessResponse,
 };
-<<<<<<< HEAD
 use casper_types::{
-    Digest, InitiatorAddr, SecretKey, Transaction, TransactionSessionKind, TransactionV1,
-    TransactionV1Builder,
+    Digest, InitiatorAddr, SecretKey, Transaction, TransactionV1, TransactionV1Builder,
 };
-=======
-use casper_types::{Digest, InitiatorAddr, Transaction, TransactionV1, TransactionV1Builder};
->>>>>>> 2e09537b
 
 pub fn create_transaction(
     builder_params: TransactionBuilderParams,
@@ -318,20 +313,12 @@
             );
             Ok(transaction_builder)
         }
-<<<<<<< HEAD
-        TransactionBuilderParams::Session { transaction_bytes } => {
-            let transaction_builder = TransactionV1Builder::new_session(
-                TransactionSessionKind::Standard,
-                transaction_bytes,
-            );
-=======
         TransactionBuilderParams::Session {
             transaction_bytes,
             transaction_category,
         } => {
             let transaction_builder =
                 TransactionV1Builder::new_session(transaction_category, transaction_bytes);
->>>>>>> 2e09537b
             Ok(transaction_builder)
         }
         TransactionBuilderParams::Transfer {

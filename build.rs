<<<<<<< HEAD
=======
use std::io;
>>>>>>> 2227d5ad
use std::process::Command;

const GIT_HASH_ENV_VAR: &str = "GIT_SHA_SHORT";

fn main() {
<<<<<<< HEAD
    //Build command to retrieve the short git commit hash
    let git_process_output = Command::new("git")
        .arg("rev-parse")
        .arg("--short")
        .arg("HEAD")
        .output()
        .expect("Failed to retrieve short git commit hash");

    //Parse the raw output into a string, we still need to remove the newline character
    let git_hash_raw =
        String::from_utf8(git_process_output.stdout).expect("Failed to convert git hash to string");
    //Remove the newline character from the short git commit hash
    let git_hash = git_hash_raw.trim_end_matches('\n');

    println!("cargo:rustc-env={}={}", GIT_HASH_ENV_VAR, git_hash);
=======
    match get_git_commit_hash() {
        // If the git commit hash is retrieved successfully, set the environment variable
        Ok(git_hash) => {
            println!("cargo:rustc-env={GIT_HASH_ENV_VAR}={git_hash}");
        }
        // If there's an error retrieving the git commit hash, print a note and set the environment variable to "unknown"
        Err(e) => {
            println!("cargo:warning=Note: Failed to get git commit hash: {}", e);
            println!("cargo:rustc-env={GIT_HASH_ENV_VAR}=unknown");
        }
    }
}

fn get_git_commit_hash() -> Result<String, io::Error> {
    // Build the command to retrieve the short git commit hash
    let output = Command::new("git")
        .arg("rev-parse")
        .arg("--short")
        .arg("HEAD")
        .output()?;

    if output.status.success() {
        // Parse the raw output into a string and trim the newline character
        Ok(String::from_utf8_lossy(&output.stdout).trim().to_string())
    } else {
        // Return an error if the command failed
        Err(io::Error::new(io::ErrorKind::Other, "Git command failed"))
    }
>>>>>>> 2227d5ad
}<|MERGE_RESOLUTION|>--- conflicted
+++ resolved
@@ -1,29 +1,9 @@
-<<<<<<< HEAD
-=======
 use std::io;
->>>>>>> 2227d5ad
 use std::process::Command;
 
 const GIT_HASH_ENV_VAR: &str = "GIT_SHA_SHORT";
 
 fn main() {
-<<<<<<< HEAD
-    //Build command to retrieve the short git commit hash
-    let git_process_output = Command::new("git")
-        .arg("rev-parse")
-        .arg("--short")
-        .arg("HEAD")
-        .output()
-        .expect("Failed to retrieve short git commit hash");
-
-    //Parse the raw output into a string, we still need to remove the newline character
-    let git_hash_raw =
-        String::from_utf8(git_process_output.stdout).expect("Failed to convert git hash to string");
-    //Remove the newline character from the short git commit hash
-    let git_hash = git_hash_raw.trim_end_matches('\n');
-
-    println!("cargo:rustc-env={}={}", GIT_HASH_ENV_VAR, git_hash);
-=======
     match get_git_commit_hash() {
         // If the git commit hash is retrieved successfully, set the environment variable
         Ok(git_hash) => {
@@ -52,5 +32,4 @@
         // Return an error if the command failed
         Err(io::Error::new(io::ErrorKind::Other, "Git command failed"))
     }
->>>>>>> 2227d5ad
 }
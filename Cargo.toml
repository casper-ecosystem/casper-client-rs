--- conflicted
+++ resolved
@@ -22,13 +22,7 @@
 [dependencies]
 async-trait = "0.1.59"
 base16 = "0.2.1"
-<<<<<<< HEAD
-base64 = "0.13.1"
-casper-types = { version = "3.0.0", features = ["std", "json-schema"] }
-=======
-casper-hashing = "2.0.0"
 casper-types = { version = "3.0.0", features = ["std"] }
->>>>>>> 81b3a6ec
 clap = { version = "4", features = ["cargo", "deprecated", "wrap_help"] }
 clap_complete = "4"
 hex-buffer-serde = "0.4.0"
@@ -54,12 +48,7 @@
 vergen = { version = "7", default-features = false, features = ["git"] }
 
 [patch.crates-io]
-<<<<<<< HEAD
 casper-types = { git = "https://github.com/casper-network/casper-node", branch = "feat-2.0" }
-=======
-casper-hashing = { git = "https://github.com/casper-network/casper-node", branch = "dev" }
-casper-types = { git = "https://github.com/casper-network/casper-node", branch = "dev"}
->>>>>>> 81b3a6ec
 
 [package.metadata.deb]
 features = ["vendored-openssl"]

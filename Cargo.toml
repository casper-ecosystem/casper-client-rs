[package]
name = "casper-client"
version = "2.0.0" # when updating, also update 'html_root_url' in lib.rs
<<<<<<< HEAD
authors = [
    "Marc Brinkmann <marc@casperlabs.io>",
    "Fraser Hutchison <fraser@casperlabs.io>",
]
=======
authors = ["Marc Brinkmann <marc@casperlabs.io>", "Fraser Hutchison <fraser@casperlabs.io>",]
>>>>>>> 5a5e6f3b
edition = "2021"
description = "A client library and binary for interacting with the Casper network"
documentation = "https://docs.rs/casper-client"
readme = "README.md"
homepage = "https://casperlabs.io"
repository = "https://github.com/casper-ecosystem/casper-client-rs"
license = "Apache-2.0"

[lib]
crate-type = ["cdylib", "rlib"]
name = "casper_client"
path = "lib/lib.rs"

[[bin]]
name = "casper-client"
path = "src/main.rs"
doc = false

[dependencies]
async-trait = "0.1.59"
base16 = "0.2.1"
base64 = "0.13.1"
casper-types = { version = "3.0.0", git = "https://github.com/casper-network/casper-node.git", branch = "rustSDK", default-features = false, features = [
    "std",
    "json-schema",
] }
clap = { version = "4", features = ["cargo", "deprecated"] }
clap_complete = "4"
derp = "0.0.14"
<<<<<<< HEAD
# This does not wasm compile without std, features = ["js"] can be removed if consumer crate uses that feature, let's keep it for dev purpose
# getrandom = { version = "0.2.10" }
getrandom = { version = "0.2.10", features = ["js"] }
=======
ed25519-dalek = { version = "1", default-features = false }
getrandom = "0.2.10"
>>>>>>> 5a5e6f3b
hex-buffer-serde = "0.4.0"
humantime = "2"
itertools = "0.10.5"
jsonrpc-lite = "0.6.0"
<<<<<<< HEAD
k256 = { version = "0.7.3", features = [
    "arithmetic",
    "ecdsa",
    "sha256",
    "zeroize",
] }
=======
k256 = { version = "0.7.3", features = ["arithmetic", "ecdsa", "sha256", "zeroize", ] }
>>>>>>> 5a5e6f3b
num-traits = "0.2.15"
once_cell = { version = "1" }
pem = "1"
rand = "0.8.5"
reqwest = { version = "0.11.13", features = ["json"] }
schemars = { version = "0.8.12" }
serde = { version = "1", default-features = false, features = ["derive"] }
serde-map-to-array = "1.1.0"
serde_json = { version = "1", features = ["preserve_order"] }
signature = "1"
tempfile = "3"
thiserror = "=1.0.34"
<<<<<<< HEAD
tokio = { version = "1.23.0", features = ["macros", "rt", "sync", "time"] }
=======
tokio = { version = "1.23.0", features = ["macros", "net", "rt-multi-thread", "sync", "time", ]}
>>>>>>> 5a5e6f3b
uint = "0.9.4"
untrusted = "0.9.0"

[features]
sdk = ["casper-types/sdk"]

[build-dependencies]
vergen = { version = "7", default-features = false, features = ["git"] }

<<<<<<< HEAD
[package.metadata.deb]
features = ["vendored-openssl"]
revision = "0"
assets = [["./target/release/casper-client", "/usr/bin/casper-client", "755"]]
=======
[patch.crates-io]
casper-types = { git = "https://github.com/casper-network/casper-node", branch = "feat-2.0" }

[package.metadata.deb]
features = ["vendored-openssl"]
revision = "0"
assets = [["./target/release/casper-client", "/usr/bin/casper-client", "755"], ]
>>>>>>> 5a5e6f3b
extended-description = """
Package for Casper Client to connect to Casper Node.

For information on using package, see https://github.com/CasperLabs/casper-node
"""

[package.metadata.deb.variants.bionic]
name = "casper-client"
revision = "0+bionic"

[package.metadata.deb.variants.focal]
name = "casper-client"
revision = "0+focal"

[package.metadata.rpm]
package = "casper-client"

[package.metadata.rpm.cargo]
buildflags = ["--release"]

[package.metadata.rpm.targets]
casper-client = { path = "/usr/bin/casper-client" }<|MERGE_RESOLUTION|>--- conflicted
+++ resolved
@@ -1,14 +1,10 @@
 [package]
 name = "casper-client"
 version = "2.0.0" # when updating, also update 'html_root_url' in lib.rs
-<<<<<<< HEAD
 authors = [
     "Marc Brinkmann <marc@casperlabs.io>",
     "Fraser Hutchison <fraser@casperlabs.io>",
 ]
-=======
-authors = ["Marc Brinkmann <marc@casperlabs.io>", "Fraser Hutchison <fraser@casperlabs.io>",]
->>>>>>> 5a5e6f3b
 edition = "2021"
 description = "A client library and binary for interacting with the Casper network"
 documentation = "https://docs.rs/casper-client"
@@ -38,28 +34,18 @@
 clap = { version = "4", features = ["cargo", "deprecated"] }
 clap_complete = "4"
 derp = "0.0.14"
-<<<<<<< HEAD
-# This does not wasm compile without std, features = ["js"] can be removed if consumer crate uses that feature, let's keep it for dev purpose
-# getrandom = { version = "0.2.10" }
+ed25519-dalek = { version = "1", default-features = false }
 getrandom = { version = "0.2.10", features = ["js"] }
-=======
-ed25519-dalek = { version = "1", default-features = false }
-getrandom = "0.2.10"
->>>>>>> 5a5e6f3b
 hex-buffer-serde = "0.4.0"
 humantime = "2"
 itertools = "0.10.5"
 jsonrpc-lite = "0.6.0"
-<<<<<<< HEAD
 k256 = { version = "0.7.3", features = [
     "arithmetic",
     "ecdsa",
     "sha256",
     "zeroize",
 ] }
-=======
-k256 = { version = "0.7.3", features = ["arithmetic", "ecdsa", "sha256", "zeroize", ] }
->>>>>>> 5a5e6f3b
 num-traits = "0.2.15"
 once_cell = { version = "1" }
 pem = "1"
@@ -72,11 +58,7 @@
 signature = "1"
 tempfile = "3"
 thiserror = "=1.0.34"
-<<<<<<< HEAD
 tokio = { version = "1.23.0", features = ["macros", "rt", "sync", "time"] }
-=======
-tokio = { version = "1.23.0", features = ["macros", "net", "rt-multi-thread", "sync", "time", ]}
->>>>>>> 5a5e6f3b
 uint = "0.9.4"
 untrusted = "0.9.0"
 
@@ -86,20 +68,10 @@
 [build-dependencies]
 vergen = { version = "7", default-features = false, features = ["git"] }
 
-<<<<<<< HEAD
 [package.metadata.deb]
 features = ["vendored-openssl"]
 revision = "0"
 assets = [["./target/release/casper-client", "/usr/bin/casper-client", "755"]]
-=======
-[patch.crates-io]
-casper-types = { git = "https://github.com/casper-network/casper-node", branch = "feat-2.0" }
-
-[package.metadata.deb]
-features = ["vendored-openssl"]
-revision = "0"
-assets = [["./target/release/casper-client", "/usr/bin/casper-client", "755"], ]
->>>>>>> 5a5e6f3b
 extended-description = """
 Package for Casper Client to connect to Casper Node.
 

--- conflicted
+++ resolved
@@ -27,15 +27,8 @@
 [dependencies]
 async-trait = "0.1.59"
 base16 = "0.2.1"
-<<<<<<< HEAD
-casper-types = { version = "3.0.0", git = "https://github.com/casper-network/casper-node.git", branch = "rustSDK-feat-2.0", features = [
-    "std",
-] }
+casper-types = { version = "5.0.0", features = ["std"] }
 clap = { version = "4", features = ["cargo", "deprecated"] }
-=======
-casper-types = { version = "5.0.0", features = ["std"] }
-clap = { version = "4", features = ["cargo", "deprecated", "wrap_help"] }
->>>>>>> 970c8e7a
 clap_complete = "4"
 hex-buffer-serde = "0.4.0"
 humantime = "2"
@@ -61,6 +54,9 @@
 
 [build-dependencies]
 vergen = { version = "7", default-features = false, features = ["git"] }
+
+[patch.crates-io]
+casper-types = { git = "https://github.com/casper-network/casper-node", branch = "rustSDK-feat-2.0" }
 
 [package.metadata.deb]
 features = ["vendored-openssl"]

--- conflicted
+++ resolved
@@ -32,22 +32,12 @@
 [dependencies]
 async-trait = { version = "0.1.74", default-features = false, optional = true }
 base16 = "0.2.1"
-<<<<<<< HEAD
 base64 = { version = "0.22.1", default-features = false }
 bytes = { version = "1.6.0", default-features = false }
-casper-types = { version = "5.0.0", features = ["std"] }
-clap = { version = "4", features = [
-  "cargo",
-  "deprecated",
-  "wrap_help",
-], optional = true }
-clap_complete = { version = "4", default-features = false, optional = true }
-flate2 = "1.0.30"
-=======
 casper-types = { version = "5.0.0", features = ["std", "json-schema"] }
 clap = { version = "~4.4", features = ["cargo", "deprecated"], optional = true }
 clap_complete = { version = "~4.4", default-features = false, optional = true }
->>>>>>> 385a7b87
+flate2 = "1.0.30"
 hex-buffer-serde = "0.4.0"
 humantime = "2.1.0"
 itertools = "0.12.0"
@@ -60,20 +50,9 @@
 serde = { version = "1", default-features = false, features = ["derive"] }
 serde-map-to-array = "1.1.1"
 serde_json = { version = "1", features = ["preserve_order"] }
-<<<<<<< HEAD
 tar = { version = "0.4.41", default-features = false }
-thiserror = "1.0.62"
-tokio = { version = "1.38.1", features = [
-  "macros",
-  "net",
-  "rt-multi-thread",
-  "sync",
-  "time",
-]}
-=======
 thiserror = "1"
 tokio = { version = "1.39.3", features = ["macros", "rt", "sync", "time"] }
->>>>>>> 385a7b87
 uint = "0.9.5"
 
 [dev-dependencies]
